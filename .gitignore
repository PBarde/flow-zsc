# Byte-compiled / optimized / DLL files
__pycache__/
*.py[cod]
*$py.class

# C extensions
*.so

# Distribution / packaging
.Python
env/
build/
develop-eggs/
dist/
downloads/
eggs/
.eggs/
lib/
lib64/
parts/
sdist/
var/
*.egg-info/
.installed.cfg
*.egg

# PyInstaller
#  Usually these files are written by a python script from a template
#  before PyInstaller builds the exe, so as to inject date/other infos into it.
*.manifest
*.spec

# Installer logs
pip-log.txt
pip-delete-this-directory.txt

# Unit test / coverage reports
htmlcov/
.tox/
.coverage
.coverage.*
.cache
nosetests.xml
coverage.xml
*,cover
.hypothesis/

# Translations
*.mo
*.pot

# Django stuff:
*.log
local_settings.py

# Flask stuff:
instance/
.webassets-cache

# Scrapy stuff:
.scrapy

# Sphinx documentation
docs/_build/

# PyBuilder
target/

# IPython Notebook
.ipynb_checkpoints

# pyenv
.python-version

# celery beat schedule file
celerybeat-schedule

# dotenv
.env

# virtualenv
venv/
ENV/

# Spyder project settings
.spyderproject

# Rope project settings
.ropeproject

# VSCode project settings
.vscode

# Don't add xml/csv/png
*.xml
*.csv
*.png
.DS_Store

# Custom for learning-traffic
.idea/**
Makefile
data/
debug/
.vs/**

# Custom for Aimsun
flow.ang
*.ang.lck
*.sqlite
*.ang.old
*.sang

# local configuration file for data pipeline
<<<<<<< HEAD
**/data_pipeline_config
=======
**/data_pipeline_config

temp.pkl
>>>>>>> 3191abf4
<|MERGE_RESOLUTION|>--- conflicted
+++ resolved
@@ -112,10 +112,6 @@
 *.sang
 
 # local configuration file for data pipeline
-<<<<<<< HEAD
-**/data_pipeline_config
-=======
 **/data_pipeline_config
 
 temp.pkl
->>>>>>> 3191abf4
