--- conflicted
+++ resolved
@@ -13,7 +13,6 @@
 import sys
 from time import strftime
 from copy import deepcopy
-<<<<<<< HEAD
 
 import numpy as np
 import pytz
@@ -24,16 +23,12 @@
 except ImportError:
     print("Stable-baselines not installed")
 
-import ray
 from ray import tune
 from ray.rllib.env.group_agents_wrapper import _GroupAgentsWrapper
-from ray.tune.registry import register_env
 try:
     from ray.rllib.agents.agent import get_agent_class
 except ImportError:
     from ray.rllib.agents.registry import get_agent_class
-=======
->>>>>>> 2892a805
 
 from flow.core.util import ensure_dir
 from flow.core.rewards import energy_consumption
@@ -256,8 +251,7 @@
         print("policy_graphs", policy_graphs)
         config['multiagent'].update({'policies': policy_graphs})
     if policy_mapping_fn is not None:
-        config['multiagent'].update(
-            {'policy_mapping_fn': tune.function(policy_mapping_fn)})
+        config['multiagent'].update({'policy_mapping_fn': tune.function(policy_mapping_fn)})
     if policies_to_train is not None:
         config['multiagent'].update({'policies_to_train': policies_to_train})
 
@@ -269,23 +263,16 @@
 
 def train_rllib(submodule, flags):
     """Train policies using the PPO algorithm in RLlib."""
-<<<<<<< HEAD
+    import ray
+    from ray.tune import run_experiments
+
     flow_params = submodule.flow_params
     flow_params['sim'].render = flags.render
-=======
-    import ray
-    from ray.tune import run_experiments
-
-    flow_params = submodule.flow_params
-    n_cpus = submodule.N_CPUS
-    n_rollouts = submodule.N_ROLLOUTS
->>>>>>> 2892a805
     policy_graphs = getattr(submodule, "POLICY_GRAPHS", None)
     policy_mapping_fn = getattr(submodule, "policy_mapping_fn", None)
     policies_to_train = getattr(submodule, "policies_to_train", None)
 
     alg_run, gym_name, config = setup_exps_rllib(
-<<<<<<< HEAD
         flow_params, flags.num_cpus, flags.num_rollouts, flags,
         policy_graphs, policy_mapping_fn, policies_to_train)
 
@@ -319,40 +306,13 @@
     if flags.use_s3:
         exp_dict['upload_dir'] = s3_string
     tune.run(**exp_dict, queue_trials=False, raise_on_failed_trial=False)
-=======
-        flow_params, n_cpus, n_rollouts,
-        policy_graphs, policy_mapping_fn, policies_to_train)
-
-    ray.init(num_cpus=n_cpus + 1, object_store_memory=200 * 1024 * 1024)
-    exp_config = {
-        "run": alg_run,
-        "env": gym_name,
-        "config": {
-            **config
-        },
-        "checkpoint_freq": 20,
-        "checkpoint_at_end": True,
-        "max_failures": 999,
-        "stop": {
-            "training_iteration": flags.num_steps,
-        },
-    }
-
-    if flags.checkpoint_path is not None:
-        exp_config['restore'] = flags.checkpoint_path
-    run_experiments({flow_params["exp_tag"]: exp_config})
->>>>>>> 2892a805
 
 
 def train_h_baselines(flow_params, args, multiagent):
     """Train policies using SAC and TD3 with h-baselines."""
     from hbaselines.algorithms import OffPolicyRLAlgorithm
     from hbaselines.utils.train import parse_options, get_hyperparameters
-<<<<<<< HEAD
-    from hbaselines.envs.mixed_autonomy.envs import FlowEnv
-=======
     from hbaselines.envs.mixed_autonomy import FlowEnv
->>>>>>> 2892a805
 
     flow_params = deepcopy(flow_params)
 
@@ -453,12 +413,9 @@
 
 def train_stable_baselines(submodule, flags):
     """Train policies using the PPO algorithm in stable-baselines."""
-<<<<<<< HEAD
-=======
     from stable_baselines.common.vec_env import DummyVecEnv
     from stable_baselines import PPO2
 
->>>>>>> 2892a805
     flow_params = submodule.flow_params
     # Path to the saved files
     exp_tag = flow_params['exp_tag']
