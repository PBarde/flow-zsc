import unittest

from flow.core.experiment import SumoExperiment
from flow.core.params import EnvParams, InitialConfig, NetParams
from flow.core.vehicles import Vehicles
from flow.core.params import SumoCarFollowingParams

from flow.controllers.routing_controllers import ContinuousRouter
from flow.controllers.car_following_models import IDMController, \
    OVMController, BCMController, LinearOVM, CFMController
from tests.setup_scripts import ring_road_exp_setup
import os
os.environ["TEST_FLAG"] = "True"
import numpy as np


class TestCFMController(unittest.TestCase):
    """
    Tests that the CFM Controller returning mathematically accurate values.
    """
    def setUp(self):
        # add a few vehicles to the network using the requested model
        # also make sure that the input params are what is expected

<<<<<<< HEAD
        contr_params = {"time_delay":0, "k_d": 1, "k_v": 1, "k_c": 1, "d_des": 1, "v_des": 8, "noise": 0}
=======
        contr_params = {"time_delay": 0, "k_d": 1, "k_v": 1, "k_c": 1, "d_des": 1, "v_des": 8, "noise": 0}
>>>>>>> 61d3ea63

        vehicles = Vehicles()
        vehicles.add(
            veh_id="test_0",
            acceleration_controller=(CFMController, contr_params),
            routing_controller=(ContinuousRouter, {}),
            sumo_car_following_params=SumoCarFollowingParams(accel=20, decel=5),
            num_vehicles=5
        )

        # create the environment and scenario classes for a ring road
        self.env, scenario = ring_road_exp_setup(vehicles=vehicles)

    def tearDown(self):
        # terminate the traci instance
        self.env.terminate()

        # free data used by the class
        self.env = None

    def test_get_action(self):
        self.env.reset()
        ids = self.env.vehicles.get_ids()

        test_headways = [5, 10, 15, 20, 25]
        for i, veh_id in enumerate(ids):
            self.env.vehicles.set_headway(veh_id, test_headways[i])

        requested_accel = [self.env.vehicles.get_acc_controller(
            veh_id).get_action(self.env) for veh_id in ids]

        expected_accel = [12., 17., 20., 20., 20.]

        np.testing.assert_array_almost_equal(requested_accel, expected_accel)


class TestBCMController(unittest.TestCase):
    """
    Tests that the BCM Controller returning mathematically accurate values.
    """
    def setUp(self):
        # add a few vehicles to the network using the requested model
        # also make sure that the input params are what is expected
        contr_params = \
<<<<<<< HEAD
            {"time_delay":0, "k_d": 1, "k_v": 1, "k_c": 1, "d_des": 1, "v_des": 8, "noise": 0}
=======
            {"time_delay": 0, "k_d": 1, "k_v": 1, "k_c": 1, "d_des": 1, "v_des": 8, "noise": 0}
>>>>>>> 61d3ea63

        vehicles = Vehicles()
        vehicles.add(
            veh_id="test",
            acceleration_controller=(BCMController, contr_params),
            routing_controller=(ContinuousRouter, {}),
            sumo_car_following_params=SumoCarFollowingParams(accel=15, decel=5),
            num_vehicles=5
        )

        # create the environment and scenario classes for a ring road
        self.env, scenario = ring_road_exp_setup(vehicles=vehicles)

    def tearDown(self):
        # terminate the traci instance
        self.env.terminate()

        # free data used by the class
        self.env = None

    def test_get_action(self):
        self.env.reset()
        ids = self.env.vehicles.get_ids()

        test_headways = [5, 10, 15, 20, 25]
        for i, veh_id in enumerate(ids):
            self.env.vehicles.set_headway(veh_id, test_headways[i])

        requested_accel = [self.env.vehicles.get_acc_controller(
            veh_id).get_action(self.env) for veh_id in ids]

        expected_accel = [-5., 13., 13., 13., 13.]

        np.testing.assert_array_almost_equal(requested_accel, expected_accel)


class TestOVMController(unittest.TestCase):
    """
    Tests that the OVM Controller returning mathematically accurate values.
    """
    def setUp(self):
        # add a few vehicles to the network using the requested model
        # also make sure that the input params are what is expected
        contr_params = \
<<<<<<< HEAD
            {"time_delay":0,"alpha": 1, "beta": 1, "h_st": 2, "h_go": 15, "v_max": 30,
            "noise": 0}
=======
            {"time_delay": 0, "alpha": 1, "beta": 1, "h_st": 2, "h_go": 15, "v_max": 30,
                "noise": 0}
>>>>>>> 61d3ea63

        vehicles = Vehicles()
        vehicles.add(
            veh_id="test",
            acceleration_controller=(OVMController, contr_params),
            routing_controller=(ContinuousRouter, {}),
            sumo_car_following_params=SumoCarFollowingParams(accel=15, decel=5),
            num_vehicles=5
        )

        # create the environment and scenario classes for a ring road
        self.env, scenario = ring_road_exp_setup(vehicles=vehicles)

    def tearDown(self):
        # terminate the traci instance
        self.env.terminate()

        # free data used by the class
        self.env = None

    def test_get_action(self):
        self.env.reset()
        ids = self.env.vehicles.get_ids()

        test_headways = [0, 10, 5, 5, 5]
        for i, veh_id in enumerate(ids):
            self.env.vehicles.set_headway(veh_id, test_headways[i])

        requested_accel = [self.env.vehicles.get_acc_controller(
            veh_id).get_action(self.env) for veh_id in ids]

        expected_accel = [0., 15., 3.772339, 3.772339, 3.772339]

        np.testing.assert_array_almost_equal(requested_accel, expected_accel)


class TestLinearOVM(unittest.TestCase):
    """
    Tests that the Linear OVM Controller returning mathematically accurate
    values.
    """
    def setUp(self):
        # add a few vehicles to the network using the requested model
        # also make sure that the input params are what is expected
        contr_params = \
<<<<<<< HEAD
            {"time_delay":0, "v_max": 30, "adaptation": 0.65,
=======
            {"time_delay": 0, "v_max": 30, "adaptation": 0.65,
>>>>>>> 61d3ea63
             "h_st": 5, "noise": 0}

        vehicles = Vehicles()
        vehicles.add(
            veh_id="test",
            acceleration_controller=(LinearOVM, contr_params),
            routing_controller=(ContinuousRouter, {}),
            sumo_car_following_params=SumoCarFollowingParams(accel=15, decel=5),
            num_vehicles=5
        )

        # create the environment and scenario classes for a ring road
        self.env, scenario = ring_road_exp_setup(vehicles=vehicles)

    def tearDown(self):
        # terminate the traci instance
        self.env.terminate()

        # free data used by the class
        self.env = None

    def test_get_action(self):
        self.env.reset()
        ids = self.env.vehicles.get_ids()

        test_headways = [5, 10, 10, 15, 0]
        for i, veh_id in enumerate(ids):
            self.env.vehicles.set_headway(veh_id, test_headways[i])

        requested_accel = [self.env.vehicles.get_acc_controller(
            veh_id).get_action(self.env) for veh_id in ids]

        expected_accel = [0., 12.992308, 12.992308, 15., 0.]

        np.testing.assert_array_almost_equal(requested_accel, expected_accel)


class TestIDMController(unittest.TestCase):
    """
    Tests that the IDM Controller returning mathematically accurate values.
    """
    def setUp(self):
        # add a few vehicles to the network using the requested model
        # also make sure that the input params are what is expected
        contr_params = {"v0": 30, "b": 1.5, "delta": 4,
                        "s0": 2, "s1": 0,
                        "noise": 0}

        vehicles = Vehicles()
        vehicles.add(
            veh_id="test",
            acceleration_controller=(IDMController, contr_params),
            routing_controller=(ContinuousRouter, {}),
            sumo_car_following_params=SumoCarFollowingParams(tau=1, accel=1, decel=5),
            num_vehicles=5
        )

        # create the environment and scenario classes for a ring road
        self.env, scenario = ring_road_exp_setup(vehicles=vehicles)

    def tearDown(self):
        # terminate the traci instance
        self.env.terminate()

        # free data used by the class
        self.env = None

    def test_get_action(self):
        self.env.reset()
        ids = self.env.vehicles.get_ids()

        test_headways = [10, 20, 30, 40, 50]
        for i, veh_id in enumerate(ids):
            self.env.vehicles.set_headway(veh_id, test_headways[i])

        requested_accel = [self.env.vehicles.get_acc_controller(
            veh_id).get_action(self.env) for veh_id in ids]

        expected_accel = [0.96, 0.99, 0.995556, 0.9975, 0.9984]

        np.testing.assert_array_almost_equal(requested_accel, expected_accel)

        # set the perceived headway to zero
        test_headways = [0, 0, 0, 0, 0]
        for i, veh_id in enumerate(ids):
            self.env.vehicles.set_headway(veh_id, test_headways[i])

        # make sure the controller doesn't return a ZeroDivisionError when the
        # headway is zero
        [self.env.vehicles.get_acc_controller(veh_id).get_action(self.env)
         for veh_id in ids]


class TestInstantaneousFailsafe(unittest.TestCase):
    """
    Tests that the instantaneous failsafe of the base acceleration controller
    does not allow vehicles to crash under situations where they otherwise
    would. This is tested on two crash-prone controllers: OVM and LinearOVM
    """
    def setUp_failsafe(self, vehicles):
        additional_env_params = {"target_velocity": 8, "max-deacc": 3,
                                 "max-acc": 3}
        env_params = EnvParams(additional_params=additional_env_params)

        additional_net_params = {"length": 100, "lanes": 1, "speed_limit": 30,
                                 "resolution": 40}
        net_params = NetParams(additional_params=additional_net_params)

        initial_config = InitialConfig(bunching=10)

        # create the environment and scenario classes for a ring road
        env, scenario = ring_road_exp_setup(vehicles=vehicles,
                                            env_params=env_params,
                                            net_params=net_params,
                                            initial_config=initial_config)

        # instantiate an experiment class
        self.exp = SumoExperiment(env, scenario)

    def tearDown_failsafe(self):
        # free data used by the class
        self.exp = None

    def test_no_crash_OVM(self):
        vehicles = Vehicles()
        vehicles.add(
            veh_id="test",
            acceleration_controller=(OVMController,
                                     {"fail_safe": "instantaneous"}),
            routing_controller=(ContinuousRouter, {}),
            num_vehicles=10,
        )

        self.setUp_failsafe(vehicles=vehicles)

        # run the experiment, see if it fails
        self.exp.run(1, 200)

        self.tearDown_failsafe()

    def test_no_crash_LinearOVM(self):
        vehicles = Vehicles()
        vehicles.add(
            veh_id="test",
            acceleration_controller=(LinearOVM,
                                     {"fail_safe": "instantaneous"}),
            routing_controller=(ContinuousRouter, {}),
            num_vehicles=10
        )

        self.setUp_failsafe(vehicles=vehicles)

        # run the experiment, see if it fails
        self.exp.run(1, 200)

        self.tearDown_failsafe()


class TestSafeVelocityFailsafe(TestInstantaneousFailsafe):
    """
    Tests that the safe velocity failsafe of the base acceleration controller
    does not fail under extreme conditions.
    """
    def test_no_crash_OVM(self):
        vehicles = Vehicles()
        vehicles.add(
            veh_id="test",
            acceleration_controller=(OVMController,
                                     {"fail_safe": "safe_velocity"}),
            routing_controller=(ContinuousRouter, {}),
            num_vehicles=10,
        )

        self.setUp_failsafe(vehicles=vehicles)

        # run the experiment, see if it fails
        self.exp.run(1, 200)

        self.tearDown_failsafe()

    def test_no_crash_LinearOVM(self):
        vehicles = Vehicles()
        vehicles.add(
            veh_id="test",
            acceleration_controller=(LinearOVM,
                                     {"fail_safe": "safe_velocity"}),
            routing_controller=(ContinuousRouter, {}),
            num_vehicles=10,
        )

        self.setUp_failsafe(vehicles=vehicles)

        # run the experiment, see if it fails
        self.exp.run(1, 200)

        self.tearDown_failsafe()


class TestStaticLaneChanger(unittest.TestCase):
    """
    Makes sure that vehicles with a static lane-changing controller do not
    change lanes.
    """
    def setUp(self):
        # add an extra lane to the ring road network
        additional_net_params = {"length": 230, "lanes": 2, "speed_limit": 30,
                                 "resolution": 40}
        net_params = NetParams(additional_params=additional_net_params)

        # create the environment and scenario classes for a ring road
        self.env, scenario = ring_road_exp_setup(net_params=net_params)

    def tearDown(self):
        # terminate the traci instance
        self.env.terminate()

        # free data used by the class
        self.env = None

    def runTest(self):
        self.env.reset()
        ids = self.env.vehicles.get_ids()

        # run the experiment for a few iterations and collect the lane index
        # for vehicles
        lanes = [self.env.vehicles.get_lane(veh_id) for veh_id in ids]
        for i in range(5):
            self.env._step(rl_actions=[])
            lanes += [self.env.vehicles.get_lane(veh_id) for veh_id in ids]

        # set the timer as very high and reset (the timer used to cause bugs at
        # the beginning of a new run for this controller)
        self.env.timer = 10000
        self.env.reset()

        # run the experiment for a few more iterations and collect the lane
        # index for vehicles
        lanes = [self.env.vehicles.get_lane(veh_id) for veh_id in ids]
        for i in range(5):
            self.env._step(rl_actions=[])
            lanes += [self.env.vehicles.get_lane(veh_id) for veh_id in ids]

        # assert that all lane indices are zero
        self.assertEqual(sum(np.array(lanes)), 0)


if __name__ == '__main__':
    unittest.main()<|MERGE_RESOLUTION|>--- conflicted
+++ resolved
@@ -22,11 +22,7 @@
         # add a few vehicles to the network using the requested model
         # also make sure that the input params are what is expected
 
-<<<<<<< HEAD
-        contr_params = {"time_delay":0, "k_d": 1, "k_v": 1, "k_c": 1, "d_des": 1, "v_des": 8, "noise": 0}
-=======
         contr_params = {"time_delay": 0, "k_d": 1, "k_v": 1, "k_c": 1, "d_des": 1, "v_des": 8, "noise": 0}
->>>>>>> 61d3ea63
 
         vehicles = Vehicles()
         vehicles.add(
@@ -71,11 +67,7 @@
         # add a few vehicles to the network using the requested model
         # also make sure that the input params are what is expected
         contr_params = \
-<<<<<<< HEAD
-            {"time_delay":0, "k_d": 1, "k_v": 1, "k_c": 1, "d_des": 1, "v_des": 8, "noise": 0}
-=======
             {"time_delay": 0, "k_d": 1, "k_v": 1, "k_c": 1, "d_des": 1, "v_des": 8, "noise": 0}
->>>>>>> 61d3ea63
 
         vehicles = Vehicles()
         vehicles.add(
@@ -120,13 +112,8 @@
         # add a few vehicles to the network using the requested model
         # also make sure that the input params are what is expected
         contr_params = \
-<<<<<<< HEAD
-            {"time_delay":0,"alpha": 1, "beta": 1, "h_st": 2, "h_go": 15, "v_max": 30,
-            "noise": 0}
-=======
             {"time_delay": 0, "alpha": 1, "beta": 1, "h_st": 2, "h_go": 15, "v_max": 30,
                 "noise": 0}
->>>>>>> 61d3ea63
 
         vehicles = Vehicles()
         vehicles.add(
@@ -172,11 +159,7 @@
         # add a few vehicles to the network using the requested model
         # also make sure that the input params are what is expected
         contr_params = \
-<<<<<<< HEAD
-            {"time_delay":0, "v_max": 30, "adaptation": 0.65,
-=======
             {"time_delay": 0, "v_max": 30, "adaptation": 0.65,
->>>>>>> 61d3ea63
              "h_st": 5, "noise": 0}
 
         vehicles = Vehicles()
