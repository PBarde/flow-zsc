--- conflicted
+++ resolved
@@ -4,7 +4,6 @@
 import ray
 from ray.tune import run_experiments
 
-<<<<<<< HEAD
 from flow.core.experiment import Experiment
 
 from examples.exp_configs.single_agent.figure_eight import flow_params as single_agent_figure_eight
@@ -28,49 +27,12 @@
 from examples.exp_configs.non_rl.bay_bridge_toll import flow_params as non_rl_bay_bridge_toll
 from examples.exp_configs.non_rl.bottlenecks import flow_params as non_rl_bottlenecks
 from examples.exp_configs.non_rl.figure_eight import flow_params as non_rl_figure_eight
-from examples.exp_configs.non_rl.grid import flow_params as non_rl_grid
+from examples.exp_configs.non_rl.traffic_light_grid import flow_params as non_rl_traffic_light_grid
 from examples.exp_configs.non_rl.highway import flow_params as non_rl_highway
 from examples.exp_configs.non_rl.highway_ramps import flow_params as non_rl_highway_ramps
 from examples.exp_configs.non_rl.merge import flow_params as non_rl_merge
 from examples.exp_configs.non_rl.minicity import flow_params as non_rl_minicity
 from examples.exp_configs.non_rl.sugiyama import flow_params as non_rl_sugiyama
-=======
-from examples.rllib.figure_eight import setup_exps as figure_eight_setup
-from examples.rllib.traffic_light_grid import setup_exps as traffic_light_grid_setup
-from examples.rllib.stabilizing_highway import setup_exps as highway_setup
-from examples.rllib.stabilizing_the_ring import setup_exps as ring_setup
-from examples.rllib.velocity_bottleneck import setup_exps as bottleneck_setup
-from examples.rllib.multiagent_exps.multiagent_figure_eight \
-   import setup_exps as multi_figure_eight_setup
-from examples.rllib.multiagent_exps.multiagent_stabilizing_the_ring \
-    import setup_exps as multi_ring_setup
-from examples.rllib.multiagent_exps.multiagent_traffic_light_grid \
-    import setup_exps_PPO as multi_grid_setup
-from examples.rllib.multiagent_exps.multiagent_traffic_light_grid \
-    import make_flow_params as multi_grid_setup_flow_params
-from examples.rllib.multiagent_exps.multiagent_highway import flow_params \
-    as multi_highway_flow_params
-from examples.rllib.multiagent_exps.multiagent_highway import setup_exps \
-    as multi_highway_setup
-
-from examples.stable_baselines.figure_eight import run_model as run_figure_eight
-from examples.stable_baselines.traffic_light_grid import run_model as run_traffic_light_grid
-from examples.stable_baselines.stabilizing_highway import run_model as run_stabilizing_highway
-from examples.stable_baselines.stabilizing_the_ring import run_model as run_stabilizing_ring
-from examples.stable_baselines.velocity_bottleneck import run_model as run_velocity_bottleneck
-
-from examples.sumo.bay_bridge import bay_bridge_example
-from examples.sumo.bay_bridge_toll import bay_bridge_toll_example
-from examples.sumo.bottlenecks import bottleneck_example
-from examples.sumo.density_exp import run_bottleneck
-from examples.sumo.figure_eight import figure_eight_example
-from examples.sumo.traffic_light_grid import traffic_light_grid_example
-from examples.sumo.highway import highway_example
-from examples.sumo.highway_ramps import highway_ramps_example
-from examples.sumo.merge import merge_example
-from examples.sumo.minicity import minicity_example
-from examples.sumo.sugiyama import sugiyama_example
->>>>>>> bd49a788
 
 os.environ['TEST_FLAG'] = 'True'
 os.environ['KMP_DUPLICATE_LIB_OK'] = 'True'
@@ -89,31 +51,12 @@
         self.run_simulation(non_rl_bottlenecks)
 
     def test_figure_eight(self):
-<<<<<<< HEAD
         """Verify that examples/exp_configs/non_rl/figure_eight.py is working."""
         self.run_simulation(non_rl_figure_eight)
 
     def test_traffic_light_grid(self):
-        """Verify that examples/exp_configs/non_rl/grid.py is working."""
-        self.run_simulation(non_rl_grid)
-=======
-        """Verifies that examples/sumo/figure_eight.py is working."""
-        # import the experiment variable from the example
-        exp = figure_eight_example(render=False)
-
-        # run the experiment for a few time steps to ensure it doesn't fail
-        exp.run(1, 5)
-
-    def test_traffic_light_grid(self):
-        """Verifies that examples/sumo/traffic_light_grid.py is working."""
-        # test the example in the absence of inflows
-        exp = traffic_light_grid_example(render=False, use_inflows=False)
-        exp.run(1, 5)
-
-        # test the example in the presence of inflows
-        exp = traffic_light_grid_example(render=False, use_inflows=True)
-        exp.run(1, 5)
->>>>>>> bd49a788
+        """Verify that examples/exp_configs/non_rl/traffic_light_grid.py is working."""
+        self.run_simulation(non_rl_traffic_light_grid)
 
     def test_highway(self):
         """Verify that examples/exp_configs/non_rl/highway.py is working."""
@@ -129,17 +72,8 @@
         self.run_simulation(non_rl_merge)
 
     def test_sugiyama(self):
-<<<<<<< HEAD
         """Verify that examples/exp_configs/non_rl/sugiyama.py is working."""
         self.run_simulation(non_rl_sugiyama)
-=======
-        """Verifies that examples/sumo/sugiyama.py is working."""
-        # import the experiment variable from the example
-        exp = sugiyama_example(render=False)
-
-        # run the experiment for a few time steps to ensure it doesn't fail
-        exp.run(1, 5)
->>>>>>> bd49a788
 
     def test_bay_bridge(self):
         """Verify that examples/exp_configs/non_rl/bay_bridge.py is working."""
@@ -179,7 +113,6 @@
     This is done by running each experiment in that folder for five time-steps
     and confirming that it completes one rollout with two workers.
     """
-<<<<<<< HEAD
     @staticmethod
     def run_exp(flow_params):
         run_stable_baselines_model(flow_params, 2, 5, 5)
@@ -189,10 +122,6 @@
 
     def test_run_traffic_light_grid(self):
         pass  # FIXME
-=======
-    def test_run_traffic_light_grid(self):
-        run_traffic_light_grid(num_steps=5)
->>>>>>> bd49a788
 
     def test_green_wave_inflows(self):
         pass  # FIXME
@@ -222,21 +151,10 @@
         self.run_exp(single_agent_figure_eight)
 
     def test_traffic_light_grid(self):
-<<<<<<< HEAD
         pass  # FIXME
 
     def test_traffic_light_grid_inflows(self):
         pass  # FIXME
-=======
-        # test the example in the absence of inflows
-        alg_run, env_name, config = traffic_light_grid_setup(use_inflows=False)
-        self.run_exp(alg_run, env_name, config)
-
-    def test_traffic_light_grid_inflows(self):
-        # test the example in the presence of inflows
-        alg_run, env_name, config = traffic_light_grid_setup(use_inflows=True)
-        self.run_exp(alg_run, env_name, config)
->>>>>>> bd49a788
 
     def test_stabilizing_highway(self):
         self.run_exp(single_agent_stabilizing_highway)
