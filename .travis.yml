--- conflicted
+++ resolved
@@ -48,32 +48,10 @@
   - popd
 
   # [sumo] dependencies and binaries
-<<<<<<< HEAD
-  - sudo apt-get update
-  - sudo apt-get install -y subversion autoconf build-essential libtool
-  - sudo apt-get install -y libxerces-c3.1 libxerces-c3-dev libproj-dev
-  - sudo apt-get install -y proj-bin proj-data libgdal1-dev libfox-1.6-0
-  - sudo apt-get install -y libfox-1.6-dev
-  # [sumo] Add sumo binaries
-  - pushd $HOME/build/flow-project/flow
-  -     mkdir bin
-  -     pushd bin
-  -         wget https://akreidieh.s3.amazonaws.com/sumo/flow-0.3.0/binaries-ubuntu1404.tar.xz
-  -         tar -xf binaries-ubuntu1404.tar.xz
-  -         rm binaries-ubuntu1404.tar.xz
-  -         chmod +x *
-  -         export PATH="$PATH:$(pwd)"
-  -         export SUMO_HOME="$(pwd)"
-  -     popd
-  - popd
-  # [sumo] add sumo tools
-  - pip install https://akreidieh.s3.amazonaws.com/sumo/flow-0.3.0/sumotools-0.2.0-py3-none-any.whl
-=======
   - pushd $HOME/build/flow-project
   -     ./flow/scripts/setup_sumo_ubuntu1404.sh
   - popd
   - source ~/.bashrc
->>>>>>> 63512164
 
   - ls ../
 
