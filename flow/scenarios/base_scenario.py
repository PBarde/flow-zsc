--- conflicted
+++ resolved
@@ -2,10 +2,7 @@
 import random
 import numpy as np
 import time
-<<<<<<< HEAD
-=======
 import os
->>>>>>> 345648cd
 
 try:
     # Import serializable if rllab is installed
@@ -20,16 +17,11 @@
 
 
 class Scenario(Serializable):
-<<<<<<< HEAD
-
-    def __init__(self, name, generator_class, vehicles, net_params,
-=======
     def __init__(self,
                  name,
                  generator_class,
                  vehicles,
                  net_params,
->>>>>>> 345648cd
                  initial_config=InitialConfig(),
                  traffic_lights=TrafficLights()):
         """Base scenario class.
@@ -67,11 +59,7 @@
             Serializable.quick_init(self, locals())
 
         self.orig_name = name  # To avoid repeated concatenation upon reset
-<<<<<<< HEAD
-        self.name = name + str(time.time())
-=======
         self.name = name + time.strftime("_%Y%m%d-%H%M%S")
->>>>>>> 345648cd
 
         self.generator_class = generator_class
         self.vehicles = vehicles
@@ -87,16 +75,6 @@
             self.net_params, self.traffic_lights)
 
         # list of edges and internal links (junctions)
-<<<<<<< HEAD
-        self._edge_list = [edge_id for edge_id in self._edges.keys()
-                           if edge_id[0] != ":"]
-        self._junction_list = list(set(self._edges.keys()) -
-                                   set(self._edge_list))
-
-        # maximum achievable speed on any edge in the network
-        self.max_speed = max(self.speed_limit(edge)
-                             for edge in self.get_edge_list())
-=======
         self._edge_list = [
             edge_id for edge_id in self._edges.keys() if edge_id[0] != ":"
         ]
@@ -106,7 +84,6 @@
         # maximum achievable speed on any edge in the network
         self.max_speed = max(
             self.speed_limit(edge) for edge in self.get_edge_list())
->>>>>>> 345648cd
 
         # parameters to be specified under each unique subclass's
         # __init__() function
@@ -141,14 +118,9 @@
         # which cars are meant to be distributed
         # (may be overridden by subclass __init__())
         if not hasattr(self, "length"):
-<<<<<<< HEAD
-            self.length = sum([self.edge_length(edge_id)
-                               for edge_id in self.get_edge_list()])
-=======
             self.length = sum([
                 self.edge_length(edge_id) for edge_id in self.get_edge_list()
             ])
->>>>>>> 345648cd
 
         # generate starting position for vehicles in the network
         if self.initial_config.positions is None:
@@ -351,13 +323,8 @@
                 # find the location of the internal edge in total_edgestarts,
                 # which has the edges ordered by position
                 edges = [tup[0] for tup in self.total_edgestarts]
-<<<<<<< HEAD
-                indx_edge = next(i for i, edge in enumerate(edges)
-                                 if edge == pos[0])
-=======
                 indx_edge = next(
                     i for i, edge in enumerate(edges) if edge == pos[0])
->>>>>>> 345648cd
 
                 # take the next edge in the list, and place the car at the
                 # beginning of this edge
@@ -429,11 +396,7 @@
         """
         (x0, min_gap, bunching, lanes_distr, available_length,
          available_edges, initial_config) = self._get_start_pos_util(
-<<<<<<< HEAD
-            initial_config, num_vehicles, **kwargs)
-=======
              initial_config, num_vehicles, **kwargs)
->>>>>>> 345648cd
 
         # extra space a vehicle needs to cover from the start of an edge to be
         # fully in the edge and not risk having a gap with a vehicle behind it
@@ -455,31 +418,6 @@
         # to be added
         for i in range(num_vehicles):
             init_absolute_pos[i] += (VEHICLE_LENGTH + min_gap) * i
-<<<<<<< HEAD
-
-        decrement = 0
-        edge_indx = 0
-        startpositions = []
-        startlanes = []
-        for i in range(num_vehicles):
-            edge_i = available_edges[edge_indx]
-            pos_i = (init_absolute_pos[i] - decrement) % (
-                    self.edge_length(edge_i) - efs)
-            lane_i = int(((init_absolute_pos[i] - decrement) - pos_i) /
-                         (self.edge_length(edge_i) - efs))
-
-            pos_i += efs
-
-            while lane_i > min([self.num_lanes(edge_i), lanes_distr]) - 1:
-                decrement += min([self.num_lanes(edge_i), lanes_distr]) \
-                             * (self.edge_length(edge_i) - efs)
-                edge_indx += 1
-
-                edge_i = available_edges[edge_indx]
-                pos_i = (init_absolute_pos[i] - decrement) % (
-                        self.edge_length(edge_i) - efs)
-
-=======
 
         decrement = 0
         edge_indx = 0
@@ -503,7 +441,6 @@
                 pos_i = (init_absolute_pos[i] - decrement) % (
                     self.edge_length(edge_i) - efs)
 
->>>>>>> 345648cd
                 lane_i = int(((init_absolute_pos[i] - decrement) - pos_i) /
                              (self.edge_length(edge_i) - efs))
 
@@ -593,13 +530,6 @@
 
         # compute the lanes distribution (adjust of edge cases)
         if initial_config.edges_distribution == "all":
-<<<<<<< HEAD
-            max_lane = max([self.num_lanes(edge_id)
-                            for edge_id in self.get_edge_list()])
-        else:
-            max_lane = max([self.num_lanes(edge_id)
-                            for edge_id in initial_config.edges_distribution])
-=======
             max_lane = max(
                 [self.num_lanes(edge_id) for edge_id in self.get_edge_list()])
         else:
@@ -607,7 +537,6 @@
                 self.num_lanes(edge_id)
                 for edge_id in initial_config.edges_distribution
             ])
->>>>>>> 345648cd
 
         if initial_config.lanes_distribution > max_lane:
             lanes_distribution = max_lane
@@ -698,8 +627,6 @@
             return self._connections["prev"][edge][lane]
         except KeyError:
             return []
-<<<<<<< HEAD
-=======
 
     def close(self):
         """Deletes the xml files that were created by the generator class. This
@@ -724,7 +651,6 @@
             os.remove(self.generator.net_path + self.generator.typfn)
         except OSError:
             pass
->>>>>>> 345648cd
 
     def __str__(self):
         return "Scenario " + self.name + " with " + \
