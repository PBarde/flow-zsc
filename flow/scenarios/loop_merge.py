--- conflicted
+++ resolved
@@ -261,13 +261,8 @@
             merge_bunching = initial_config.additional_params["merge_bunching"]
 
         num_merge_vehicles = \
-<<<<<<< HEAD
-            sum("merge" in cls.vehicles.get_state(veh_id, 'type')
+            sum("merge" in cls.vehicles.get_type(veh_id)
                 for veh_id in cls.vehicles.get_ids())
-=======
-            sum("merge" in self.vehicles.get_type(veh_id)
-                for veh_id in self.vehicles.get_ids())
->>>>>>> 37fdd881
 
         radius = cls.net_params.additional_params["ring_radius"]
         lane_length = cls.net_params.additional_params["lane_length"]
