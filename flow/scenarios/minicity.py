--- conflicted
+++ resolved
@@ -1,11 +1,7 @@
 """Contains the bottleneck scenario class."""
 
 from flow.core.params import InitialConfig
-<<<<<<< HEAD
-from flow.core.params import TrafficLights
-=======
 from flow.core.params import TrafficLightParams
->>>>>>> bdf4e97e
 from flow.scenarios.base_scenario import Scenario
 import numpy as np
 from numpy import linspace, pi, sin, cos
