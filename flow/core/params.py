import logging


class SumoParams:

    def __init__(self,
                 port=None,
                 time_step=0.1,
                 vehicle_arrangement_shuffle=False,
                 starting_position_shuffle=False,
                 emission_path=None,
<<<<<<< HEAD
                 lateral_resolution=None,
                 sumo_binary="sumo"):
=======
                 rl_speed_mode='no_collide',
                 human_speed_mode='no_collide',
                 rl_lane_change_mode="no_lat_collide",
                 human_lane_change_mode="no_lat_collide",
                 sumo_binary="sumo",
                 seed=None):
>>>>>>> ab9443df
        """
        Parameters used to pass the time step and sumo-specified safety
        modes, which constrain the dynamics of vehicles in the network to
        prevent crashes. In addition, this parameter may be used to specify
        whether to use sumo's gui during the experiment's runtime

        Specify the rl_speed_mode and human_speed_mode as the SUMO-defined speed
        mode used to constrain acceleration actions.
        The available speed modes are as follows:
         - "no_collide" (default): Human and RL cars are preventing from
           reaching speeds that may cause crashes (also serves as a failsafe).
         - "aggressive": Human and RL cars are not limited by sumo with regard
           to their accelerations, and can crash longitudinally

        Specify the SUMO-defined lane-changing mode used to constrain
        lane-changing actions. The available lane-changing modes are as follows:
         - default: Human and RL cars can only safely change into lanes
         - "strategic": Human cars make lane changes in accordance with SUMO to
           provide speed boosts
         - "no_lat_collide": RL cars can lane change into any space, no matter
           how likely it is to crash
         - "aggressive": RL cars are not limited by sumo with regard to their
           lane-change actions, and can crash longitudinally

        Attributes
        ----------
        port: int, optional
            Port for Traci to connect to; finds an empty port by default
        time_step: float optional
            seconds per simulation step; 0.1 by default
        vehicle_arrangement_shuffle: bool, optional
            determines if initial conditions of vehicles are shuffled at reset;
            False by default
        starting_position_shuffle: bool, optional
            determines if starting position of vehicles should be updated
            between rollouts; False by default
        emission_path: str, optional
            Path to the folder in which to create the emissions output.
            Emissions output is not generated if this value is not specified
        lateral_resolution: float, optional
            width of the divided sublanes within a lane, defaults to None (i.e.
            no sublanes). If this value is specified, the vehicle in the network
            cannot use the "LC2013" lane change model.
        sumo_binary: str, optional
            specifies whether to visualize the rollout(s). May be:
                - 'sumo-gui' to run the experiment with the gui
                - 'sumo' to run without the gui (default)
        """
        self.port = port
        self.time_step = time_step
        self.vehicle_arrangement_shuffle = vehicle_arrangement_shuffle
        self.starting_position_shuffle = starting_position_shuffle
        self.emission_path = emission_path
        self.lateral_resolution = lateral_resolution
        self.sumo_binary = sumo_binary
        self.seed = seed


class EnvParams:
    def __init__(self,
                 max_speed=55.0,
                 lane_change_duration=None,
                 shared_reward=False,
                 shared_policy=False,
                 additional_params=None,
                 max_deacc=-6,
                 max_acc=3):
        """
        Provides several environment and experiment-specific parameters. This
        includes specifying the parameters of the action space and relevant
        coefficients to the reward function.

        Attributes
        ----------
        max_speed: float, optional
            max speed of vehicles in the simulation; defaults to 55 m/s
        lane_change_duration: float, optional
            lane changing duration is always present in the environment, but
            only used by sub-classes that apply lane changing; defaults to
            5 seconds
        shared_reward: bool, optional
            use a shared reward; defaults to False
        shared_policy: bool, optional
            use a shared policy; defaults to False
        additional_params: dict, optional
            Specify additional environment params for a specific environment
            configuration
        """
        self.max_speed = max_speed
        self.lane_change_duration = lane_change_duration
        self.shared_reward = shared_reward
        self.shared_policy = shared_policy
        self.additional_params = \
            additional_params if additional_params is not None else {}
        self.max_deacc = max_deacc
        self.max_acc = max_acc

    def get_additional_param(self, key):
        return self.additional_params[key]

    def get_lane_change_duration(self, time_step):
        """
        Determines the lane change duration in units of steps

        Parameters
        ----------
        time_step: elapsed time per simulation step

        Returns
        -------
        lane_change_duration: float
            minimum number of steps in between lane changes
        """
        if not self.lane_change_duration:
            return 5 / time_step
        else:
            return self.lane_change_duration / time_step


class NetParams:
    def __init__(self,
                 net_path="debug/net/",
                 cfg_path="debug/cfg/",
                 no_internal_links=True,
                 lanes=1,
                 speed_limit=55,
                 additional_params=None):
        """
        Network configuration parameters

        Parameters
        ----------
        net_path: str, optional
            path to the network files created to create a network with sumo
        cfg_path: str, optional
            path to the config files created to create a network with sumo
        no_internal_links: bool, optional
            determines whether the space between edges is finite. Important
            when using networks with intersections; default is False
        lanes: int or dict, optional
            number of lanes for each edge in the network. May be specified as a
            single integer (in which case all lanes are assumed to have the same
            number of lanes), or a dict, ex: {"edge_1": 2, "edge_2": 1, ...}
        speed_limit: float or dict, optional
            speed limit for each edge in the network. May be specified as a
            single value (in which case all edges are assumed to have the same
            speed limit), or a dict, ex: {"edge_1": 30, "edge_2": 35, ...}
        additional_params: dict, optional
            network specific parameters; see each subclass for a description of
            what is needed
        """
        self.net_path = net_path
        self.cfg_path = cfg_path
        self.no_internal_links = no_internal_links
        self.lanes = lanes
        self.speed_limit = speed_limit
        self.additional_params = additional_params


class InitialConfig:

    def __init__(self,
                 shuffle=False,
                 spacing="uniform",
                 scale=2.5,
                 downscale=5,
                 x0=0,
                 bunching=0,
                 lanes_distribution=1,
                 distribution_length=None,
                 positions=None,
                 lanes=None,
                 additional_params=None):
        """
        Parameters that affect the positioning of vehicle in the network at
        the start of a rollout. By default, vehicles are uniformly distributed
        in the network.

        Attributes
        ----------
        shuffle: bool, optional
            specifies whether the ordering of vehicles in the Vehicles class
            should be shuffled upon initialization.
        spacing: str, optional
            specifies the positioning of vehicles in the network relative to
            one another. May be one of:

            position of the first vehicle to be placed in the network
        bunching: float, optional
            reduces the portion of the network that should be filled with
            vehicles by this amount.
        lanes_distribution: int, optional
            number of lanes vehicles should be dispersed into (cannot be greater
            than the number of lanes in the network)
        distribution_length: float, optional
            length that vehicles should be disperse in; default is network
            length
        positions: list, optional
            used if the user would like to specify user-generated initial
            positions.
        lanes: list, optional
            used if the user would like to specify user-generated initial
            positions.
        additional_params: dict, optional
            some other network-specific params
        """
        self.shuffle = shuffle
        self.spacing = spacing
        self.scale = scale
        self.downscale = downscale
        self.x0 = x0
        self.bunching = bunching
        self.lanes_distribution = lanes_distribution
        self.distribution_length = distribution_length
        self.positions = positions
        self.lanes = lanes
        if additional_params is None:
            self.additional_params = dict()
        else:
            self.additional_params = additional_params

    def get_additional_params(self, key):
        return self.additional_params[key]


class SumoCarFollowingParams:
    def __init__(self,
                 accel=2.6,
                 decel=4.5,
                 sigma=0.5,
                 tau=1.0,
                 minGap=1.0,
                 maxSpeed=30,
                 speedFactor=1.0,
                 speedDev=0.0,
                 impatience=0.0,
                 carFollowModel="IDM"):
        """
        Base class for sumo-controlled acceleration behavior.

        Attributes
        ----------
        accel: float
        decel: float
        sigma: float
        tau: float
        minGap: float
        maxSpeed: float
        speedFactor: float
        speedDev: float
        impatience: float
        carFollowModel: str

        Note
        ----
        For a description of all params, see:
        http://sumo.dlr.de/wiki/Definition_of_Vehicles,_Vehicle_Types,_and_Routes
        """

        # create a controller_params dict with all the specified parameters
        self.controller_params = {
            "accel": accel,
            "decel": decel,
            "sigma": sigma,
            "tau": tau,
            "minGap": minGap,
            "maxSpeed": maxSpeed,
            "speedFactor": speedFactor,
            "speedDev": speedDev,
            "impatience": impatience,
            "carFollowModel": carFollowModel,
        }


class SumoLaneChangeParams:
    def __init__(self,
                 model="LC2013",
                 lcStrategic=1.0,
                 lcCooperative=1.0,
                 lcSpeedGain=1.0,
                 lcKeepRight=1.0,
                 lcLookaheadLeft=2.0,
                 lcSpeedGainRight=1.0,
                 lcSublane=1.0,
                 lcPushy=0,
                 lcPushyGap=0.6,
                 lcAssertive=1,
                 lcImpatience=0,
                 lcTimeToImpatience=float("inf"),
                 lcAccelLat=1.0):

        if model == "LC2013":
            self.controller_params = {
                "laneChangeModel": model,
                "lcStrategic": str(lcStrategic),
                "lcCooperative": str(lcCooperative),
                "lcSpeedGain": str(lcSpeedGain),
                "lcKeepRight": str(lcKeepRight),
                # "lcLookaheadLeft": str(lcLookaheadLeft),
                # "lcSpeedGainRight": str(lcSpeedGainRight)
            }
        elif model == "SL2015":
            self.controller_params = {
                "laneChangeModel": model,
                "lcStrategic": str(lcStrategic),
                "lcCooperative": str(lcCooperative),
                "lcSpeedGain": str(lcSpeedGain),
                "lcKeepRight": str(lcKeepRight),
                "lcLookaheadLeft": str(lcLookaheadLeft),
                "lcSpeedGainRight": str(lcSpeedGainRight),
                "lcSublane": str(lcSublane),
                "lcPushy": str(lcPushy),
                "lcPushyGap": str(lcPushyGap),
                "lcAssertive": str(lcAssertive),
                "lcImpatience": str(lcImpatience),
                "lcTimeToImpatience": str(lcTimeToImpatience),
                "lcAccelLat": str(lcAccelLat)}
        else:
            logging.error("Invalid lc model! Defaulting to LC2013")
            self.controller_params = {
                "laneChangeModel": model,
                "lcStrategic": str(lcStrategic),
                "lcCooperative": str(lcCooperative),
                "lcSpeedGain": str(lcSpeedGain),
                "lcKeepRight": str(lcKeepRight),
                "lcLookaheadLeft": str(lcLookaheadLeft),
                "lcSpeedGainRight": str(lcSpeedGainRight)}<|MERGE_RESOLUTION|>--- conflicted
+++ resolved
@@ -9,17 +9,9 @@
                  vehicle_arrangement_shuffle=False,
                  starting_position_shuffle=False,
                  emission_path=None,
-<<<<<<< HEAD
                  lateral_resolution=None,
-                 sumo_binary="sumo"):
-=======
-                 rl_speed_mode='no_collide',
-                 human_speed_mode='no_collide',
-                 rl_lane_change_mode="no_lat_collide",
-                 human_lane_change_mode="no_lat_collide",
                  sumo_binary="sumo",
                  seed=None):
->>>>>>> ab9443df
         """
         Parameters used to pass the time step and sumo-specified safety
         modes, which constrain the dynamics of vehicles in the network to
