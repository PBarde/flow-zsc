"""A series of reward functions."""

import numpy as np


def desired_velocity(env, fail=False, edge_list=None):
    r"""Encourage proximity to a desired velocity.

    This function measures the deviation of a system of vehicles from a
    user-specified desired velocity peaking when all vehicles in the ring
    are set to this desired velocity. Moreover, in order to ensure that the
    reward function naturally punishing the early termination of rollouts due
    to collisions or other failures, the function is formulated as a mapping
    :math:`r: \\mathcal{S} \\times \\mathcal{A}
    \\rightarrow \\mathbb{R}_{\\geq 0}`.
    This is done by subtracting the deviation of the system from the
    desired velocity from the peak allowable deviation from the desired
    velocity. Additionally, since the velocity of vehicles are
    unbounded above, the reward is bounded below by zero,
    to ensure nonnegativity.

    Parameters
    ----------
    env : flow.envs.Env
        the environment variable, which contains information on the current
        state of the system.
    fail : bool, optional
        specifies if any crash or other failure occurred in the system
    edge_list : list  of str, optional
        list of edges the reward is computed over. If no edge_list is defined,
        the reward is computed over all edges

    Returns
    -------
    float
        reward value
    """
    if edge_list is None:
        veh_ids = env.k.vehicle.get_ids()
    else:
        veh_ids = env.k.vehicle.get_ids_by_edge(edge_list)

    vel = np.array(env.k.vehicle.get_speed(veh_ids))
    num_vehicles = len(veh_ids)

    if any(vel < -100) or fail or num_vehicles == 0:
        return 0.

    target_vel = env.env_params.additional_params['target_velocity']
    max_cost = np.array([target_vel] * num_vehicles)
    max_cost = np.linalg.norm(max_cost)

    cost = vel - target_vel
    cost = np.linalg.norm(cost)

    # epsilon term (to deal with ZeroDivisionError exceptions)
    eps = np.finfo(np.float32).eps

    return max(max_cost - cost, 0) / (max_cost + eps)


def average_velocity(env, fail=False):
    """Encourage proximity to an average velocity.

    This reward function returns the average velocity of all
    vehicles in the system.

    Parameters
    ----------
    env : flow.envs.Env
        the environment variable, which contains information on the current
        state of the system.
    fail : bool, optional
        specifies if any crash or other failure occurred in the system

    Returns
    -------
    float
        reward value
    """
    vel = np.array(env.k.vehicle.get_speed(env.k.vehicle.get_ids()))

    if any(vel < -100) or fail:
        return 0.
    if len(vel) == 0:
        return 0.

    return np.mean(vel)


def rl_forward_progress(env, gain=0.1):
    """Rewared function used to reward the RL vehicles for travelling forward.

    Parameters
    ----------
    env : flow.envs.Env
        the environment variable, which contains information on the current
        state of the system.
    gain : float
        specifies how much to reward the RL vehicles

    Returns
    -------
    float
        reward value
    """
    rl_velocity = env.k.vehicle.get_speed(env.k.vehicle.get_rl_ids())
    rl_norm_vel = np.linalg.norm(rl_velocity, 1)
    return rl_norm_vel * gain


def boolean_action_penalty(discrete_actions, gain=1.0):
    """Penalize boolean actions that indicate a switch."""
    return gain * np.sum(discrete_actions)


def min_delay(env):
    """Reward function used to encourage minimization of total delay.

    This function measures the deviation of a system of vehicles from all the
    vehicles smoothly travelling at a fixed speed to their destinations.

    Parameters
    ----------
    env : flow.envs.Env
        the environment variable, which contains information on the current
        state of the system.

    Returns
    -------
    float
        reward value
    """
    vel = np.array(env.k.vehicle.get_speed(env.k.vehicle.get_ids()))

    vel = vel[vel >= -1e-6]
    v_top = max(
        env.k.network.speed_limit(edge)
        for edge in env.k.network.get_edge_list())
    time_step = env.sim_step

    max_cost = time_step * sum(vel.shape)

    # epsilon term (to deal with ZeroDivisionError exceptions)
    eps = np.finfo(np.float32).eps

    cost = time_step * sum((v_top - vel) / v_top)
    return max((max_cost - cost) / (max_cost + eps), 0)


def avg_delay_specified_vehicles(env, veh_ids):
    """Calculate the average delay for a set of vehicles in the system.

    Parameters
    ----------
    env: flow.envs.Env
        the environment variable, which contains information on the current
        state of the system.
    veh_ids: a list of the ids of the vehicles, for which we are calculating
        average delay
    Returns
    -------
    float
        average delay
    """
    sum = 0
    for edge in env.k.network.get_edge_list():
        for veh_id in env.k.vehicle.get_ids_by_edge(edge):
            v_top = env.k.network.speed_limit(edge)
            sum += (v_top - env.k.vehicle.get_speed(veh_id)) / v_top
    time_step = env.sim_step
    try:
        cost = time_step * sum
        return cost / len(veh_ids)
    except ZeroDivisionError:
        return 0


def min_delay_unscaled(env):
    """Return the average delay for all vehicles in the system.

    Parameters
    ----------
    env : flow.envs.Env
        the environment variable, which contains information on the current
        state of the system.

    Returns
    -------
    float
        reward value
    """
    vel = np.array(env.k.vehicle.get_speed(env.k.vehicle.get_ids()))

    vel = vel[vel >= -1e-6]
    v_top = max(
        env.k.network.speed_limit(edge)
        for edge in env.k.network.get_edge_list())
    time_step = env.sim_step

    # epsilon term (to deal with ZeroDivisionError exceptions)
    eps = np.finfo(np.float32).eps

    cost = time_step * sum((v_top - vel) / v_top)
    return cost / (env.k.vehicle.num_vehicles + eps)


def penalize_standstill(env, gain=1):
    """Reward function that penalizes vehicle standstill.

    Is it better for this to be:
        a) penalize standstill in general?
        b) multiplicative based on time that vel=0?

    Parameters
    ----------
    env : flow.envs.Env
        the environment variable, which contains information on the current
        state of the system.
    gain : float
        multiplicative factor on the action penalty

    Returns
    -------
    float
        reward value
    """
    veh_ids = env.k.vehicle.get_ids()
    vel = np.array(env.k.vehicle.get_speed(veh_ids))
    num_standstill = len(vel[vel == 0])
    penalty = gain * num_standstill
    return -penalty


def penalize_near_standstill(env, thresh=0.3, gain=1):
    """Reward function which penalizes vehicles at a low velocity.

    This reward function is used to penalize vehicles below a
    specified threshold. This assists with discouraging RL from
    gamifying a network, which can result in standstill behavior
    or similarly bad, near-zero velocities.

    Parameters
    ----------
    env : flow.envs.Env
        the environment variable, which contains information on the current
    thresh : float
        the velocity threshold below which penalties are applied
    gain : float
        multiplicative factor on the action penalty
    """
    veh_ids = env.k.vehicle.get_ids()
    vel = np.array(env.k.vehicle.get_speed(veh_ids))
    penalize = len(vel[vel < thresh])
    penalty = gain * penalize
    return -penalty


def penalize_headway_variance(vehicles,
                              vids,
                              normalization=1,
                              penalty_gain=1,
                              penalty_exponent=1):
    """Reward function used to train rl vehicles to encourage large headways.

    Parameters
    ----------
    vehicles : flow.core.kernel.vehicle.KernelVehicle
        contains the state of all vehicles in the network (generally
        self.vehicles)
    vids : list of str
        list of ids for vehicles
    normalization : float, optional
        constant for scaling (down) the headways
    penalty_gain : float, optional
        sets the penalty for each vehicle between 0 and this value
    penalty_exponent : float, optional
        used to allow exponential punishing of smaller headways
    """
    headways = penalty_gain * np.power(
        np.array(
            [vehicles.get_headway(veh_id) / normalization
             for veh_id in vids]), penalty_exponent)
    return -np.var(headways)


def punish_rl_lane_changes(env, penalty=1):
    """Penalize an RL vehicle performing lane changes.

    This reward function is meant to minimize the number of lane changes and RL
    vehicle performs.

    Parameters
    ----------
    env : flow.envs.Env
        the environment variable, which contains information on the current
        state of the system.
    penalty : float, optional
        penalty imposed on the reward function for any rl lane change action
    """
    total_lane_change_penalty = 0
    for veh_id in env.k.vehicle.get_rl_ids():
        if env.k.vehicle.get_last_lc(veh_id) == env.timer:
            total_lane_change_penalty -= penalty

    return total_lane_change_penalty


def energy_consumption(env, gain=.001):
    """Calculate power consumption of a vehicle.

    Assumes vehicle is an average sized vehicle.
    The power calculated here is the lower bound of the actual power consumed
    by a vehicle.
    """
    power = 0

    M = 1200  # mass of average sized vehicle (kg)
    g = 9.81  # gravitational acceleration (m/s^2)
    Cr = 0.005  # rolling resistance coefficient
    Ca = 0.3  # aerodynamic drag coefficient
    rho = 1.225  # air density (kg/m^3)
    A = 2.6  # vehicle cross sectional area (m^2)
    for veh_id in env.k.vehicle.get_ids():
        if veh_id not in env.k.vehicle.previous_speeds:
            continue
        speed = env.k.vehicle.get_speed(veh_id)
        prev_speed = env.k.vehicle.get_previous_speed(veh_id)

        accel = abs(speed - prev_speed) / env.sim_step

        power += M * speed * accel + M * g * Cr * speed + 0.5 * rho * A * Ca * speed ** 3

    return -gain * power

<<<<<<< HEAD
def vehicle_energy_consumption(env, veh_id, gain=.001):
=======

def veh_energy_consumption(env, veh_id, gain=.001):
>>>>>>> 1e211cb7
    """Calculate power consumption of a vehicle.

    Assumes vehicle is an average sized vehicle.
    The power calculated here is the lower bound of the actual power consumed
    by a vehicle.
    """
    power = 0

    M = 1200  # mass of average sized vehicle (kg)
    g = 9.81  # gravitational acceleration (m/s^2)
    Cr = 0.005  # rolling resistance coefficient
    Ca = 0.3  # aerodynamic drag coefficient
    rho = 1.225  # air density (kg/m^3)
    A = 2.6  # vehicle cross sectional area (m^2)
<<<<<<< HEAD

    if veh_id not in env.k.vehicle.previous_speeds:
        return 0
=======
>>>>>>> 1e211cb7
    speed = env.k.vehicle.get_speed(veh_id)
    prev_speed = env.k.vehicle.get_previous_speed(veh_id)

    accel = abs(speed - prev_speed) / env.sim_step

    power += M * speed * accel + M * g * Cr * speed + 0.5 * rho * A * Ca * speed ** 3

    return -gain * power


def miles_per_megajoule(env, veh_ids=None, gain=.001):
    """Calculate miles per mega-joule of either a particular vehicle or the total average of all the vehicles.

    Assumes vehicle is an average sized vehicle.
    The power calculated here is the lower bound of the actual power consumed
    by a vehicle.

    Parameters
    ----------
    env : flow.envs.Env
        the environment variable, which contains information on the current
        state of the system.
    veh_ids : [list]
        list of veh_ids to compute the reward over
    gain : float
        scaling factor for the reward
    """
    mpj = 0
    counter = 0
    if veh_ids is None:
        veh_ids = env.k.vehicle.get_ids()
    elif not isinstance(veh_ids, list):
        veh_ids = [veh_ids]
    for veh_id in veh_ids:
        speed = env.k.vehicle.get_speed(veh_id)
        # convert to be positive since the function called is a penalty
<<<<<<< HEAD
        power = -vehicle_energy_consumption(env, veh_id, gain=1.0)
        if power > 0 and not speed < 0.1:
=======
        power = -veh_energy_consumption(env, veh_id, gain=1.0)
        if power > 0 and speed >= 0.0:
>>>>>>> 1e211cb7
            counter += 1
            # meters / joule is (v * \delta t) / (power * \delta t)
            mpj += speed / power
    if counter > 0:
        mpj /= counter

    # convert from meters per joule to miles per joule
    mpj /= 1609.0
    # convert from miles per joule to miles per megajoule
<<<<<<< HEAD
    mpj *= 10 ** 6
=======
    mpj *= 10**6
>>>>>>> 1e211cb7

    return mpj * gain


def miles_per_gallon(env, veh_ids=None, gain=.001):
    """Calculate mpg of either a particular vehicle or the total average of all the vehicles.

    Assumes vehicle is an average sized vehicle.
    The power calculated here is the lower bound of the actual power consumed
    by a vehicle.

    Parameters
    ----------
    env : flow.envs.Env
        the environment variable, which contains information on the current
        state of the system.
    veh_ids : [list]
        list of veh_ids to compute the reward over
    gain : float
        scaling factor for the reward
    """
    mpg = 0
    counter = 0
    if veh_ids is None:
        veh_ids = env.k.vehicle.get_ids()
    elif not isinstance(veh_ids, list):
        veh_ids = [veh_ids]
    for veh_id in veh_ids:
        speed = env.k.vehicle.get_speed(veh_id)
        gallons_per_s = env.k.vehicle.get_fuel_consumption(veh_id)
        if gallons_per_s > 0 and speed >= 0.0:
            counter += 1
            # meters / gallon is (v * \delta t) / (gallons_per_s * \delta t)
            mpg += speed / gallons_per_s
    if counter > 0:
        mpg /= counter

    # convert from meters per gallon to miles per gallon
    mpg /= 1609.0

    return mpg * gain<|MERGE_RESOLUTION|>--- conflicted
+++ resolved
@@ -333,12 +333,7 @@
 
     return -gain * power
 
-<<<<<<< HEAD
 def vehicle_energy_consumption(env, veh_id, gain=.001):
-=======
-
-def veh_energy_consumption(env, veh_id, gain=.001):
->>>>>>> 1e211cb7
     """Calculate power consumption of a vehicle.
 
     Assumes vehicle is an average sized vehicle.
@@ -353,12 +348,10 @@
     Ca = 0.3  # aerodynamic drag coefficient
     rho = 1.225  # air density (kg/m^3)
     A = 2.6  # vehicle cross sectional area (m^2)
-<<<<<<< HEAD
 
     if veh_id not in env.k.vehicle.previous_speeds:
         return 0
-=======
->>>>>>> 1e211cb7
+
     speed = env.k.vehicle.get_speed(veh_id)
     prev_speed = env.k.vehicle.get_previous_speed(veh_id)
 
@@ -395,13 +388,8 @@
     for veh_id in veh_ids:
         speed = env.k.vehicle.get_speed(veh_id)
         # convert to be positive since the function called is a penalty
-<<<<<<< HEAD
         power = -vehicle_energy_consumption(env, veh_id, gain=1.0)
         if power > 0 and not speed < 0.1:
-=======
-        power = -veh_energy_consumption(env, veh_id, gain=1.0)
-        if power > 0 and speed >= 0.0:
->>>>>>> 1e211cb7
             counter += 1
             # meters / joule is (v * \delta t) / (power * \delta t)
             mpj += speed / power
@@ -411,11 +399,7 @@
     # convert from meters per joule to miles per joule
     mpj /= 1609.0
     # convert from miles per joule to miles per megajoule
-<<<<<<< HEAD
     mpj *= 10 ** 6
-=======
-    mpj *= 10**6
->>>>>>> 1e211cb7
 
     return mpj * gain
 
