--- conflicted
+++ resolved
@@ -218,13 +218,8 @@
             # Delete the .xml version of the emission file.
             os.remove(emission_path)
 
-<<<<<<< HEAD
-            trajectory_table_path = './data/' + source_id + ".csv"
+            trajectory_table_path = dir_path + source_id + ".csv"
             generate_trajectory_from_flow(trajectory_table_path, extra_info)
-=======
-            trajectory_table_path = dir_path + source_id + ".csv"
-            upload_file_path = generate_trajectory_from_flow(trajectory_table_path, extra_info, partition_name)
->>>>>>> 50b6acce
 
             if to_aws:
                 cur_date = date.today().isoformat()
