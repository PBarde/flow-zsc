"""Contains an experiment class for running simulations."""
from flow.core.util import emission_to_csv
from flow.utils.registry import make_create_env
from flow.data_pipeline.data_pipeline import write_dict_to_csv, upload_to_s3, get_extra_info
from flow.data_pipeline.leaderboard_utils import network_name_translate
from collections import defaultdict
from datetime import datetime, timezone
import logging
import time
import os
import numpy as np
import uuid


class Experiment:
    """
    Class for systematically running simulations in any supported simulator.

    This class acts as a runner for a network and environment. In order to use
    it to run an network and environment in the absence of a method specifying
    the actions of RL agents in the network, type the following:

        >>> from flow.envs import Env
        >>> flow_params = dict(...)  # see the examples in exp_config
        >>> exp = Experiment(flow_params)  # for some experiment configuration
        >>> exp.run(num_runs=1)

    If you wish to specify the actions of RL agents in the network, this may be
    done as follows:

        >>> rl_actions = lambda state: 0  # replace with something appropriate
        >>> exp.run(num_runs=1, rl_actions=rl_actions)

    Finally, if you would like to like to plot and visualize your results, this
    class can generate csv files from emission files produced by sumo. These
    files will contain the speeds, positions, edges, etc... of every vehicle
    in the network at every time step.

    In order to ensure that the simulator constructs an emission file, set the
    ``emission_path`` attribute in ``SimParams`` to some path.

        >>> from flow.core.params import SimParams
        >>> flow_params['sim'] = SimParams(emission_path="./data")

    Once you have included this in your environment, run your Experiment object
    as follows:

        >>> exp.run(num_runs=1, convert_to_csv=True)

    After the experiment is complete, look at the "./data" directory. There
    will be two files, one with the suffix .xml and another with the suffix
    .csv. The latter should be easily interpretable from any csv reader (e.g.
    Excel), and can be parsed using tools such as numpy and pandas.

    Attributes
    ----------
    custom_callables : dict < str, lambda >
        strings and lambda functions corresponding to some information we want
        to extract from the environment. The lambda will be called at each step
        to extract information from the env and it will be stored in a dict
        keyed by the str.
    env : flow.envs.Env
        the environment object the simulator will run
    """

    def __init__(self, flow_params, custom_callables=None):
        """Instantiate the Experiment class.

        Parameters
        ----------
        flow_params : dict
            flow-specific parameters
        custom_callables : dict < str, lambda >
            strings and lambda functions corresponding to some information we
            want to extract from the environment. The lambda will be called at
            each step to extract information from the env and it will be stored
            in a dict keyed by the str.
        """
        self.custom_callables = custom_callables or {}

        # Get the env name and a creator for the environment.
        create_env, _ = make_create_env(flow_params)

        # Create the environment.
        self.env = create_env()

        logging.info(" Starting experiment {} at {}".format(
            self.env.network.name, str(datetime.utcnow())))

        logging.info("Initializing environment.")

    def run(self, num_runs, rl_actions=None, convert_to_csv=False, to_aws=None, only_query="", is_baseline=False):
        """Run the given network for a set number of runs.

        Parameters
        ----------
        num_runs : int
            number of runs the experiment should perform
        rl_actions : method, optional
            maps states to actions to be performed by the RL agents (if
            there are any)
        convert_to_csv : bool
            Specifies whether to convert the emission file created by sumo
            into a csv file
        to_aws: str
            Specifies the S3 partition you want to store the output file,
            will be used to later for query. If NONE, won't upload output
            to S3.
        only_query: str
            Specifies which queries should be automatically run when the
            simulation data gets uploaded to S3. If an empty str is passed in,
            then it implies no queries should be run on this.
        is_baseline: bool
            Specifies whether this is a baseline run.

        Returns
        -------
        info_dict : dict < str, Any >
            contains returns, average speed per step
        """
        num_steps = self.env.env_params.horizon

        # raise an error if convert_to_csv is set to True but no emission
        # file will be generated, to avoid getting an error at the end of the
        # simulation
        if convert_to_csv and self.env.sim_params.emission_path is None:
            raise ValueError(
                'The experiment was run with convert_to_csv set '
                'to True, but no emission file will be generated. If you wish '
                'to generate an emission file, you should set the parameter '
                'emission_path in the simulation parameters (SumoParams or '
                'AimsunParams) to the path of the folder where emissions '
                'output should be generated. If you do not wish to generate '
                'emissions, set the convert_to_csv parameter to False.')

        # used to store
        info_dict = {
            "returns": [],
            "velocities": [],
            "outflows": [],
        }
        info_dict.update({
            key: [] for key in self.custom_callables.keys()
        })

        if rl_actions is None:
            def rl_actions(*_):
                return None

        # time profiling information
        t = time.time()
        times = []

        # data pipeline
        extra_info = defaultdict(lambda: [])
        source_id = 'flow_{}'.format(uuid.uuid4().hex)
        metadata = defaultdict(lambda: [])
        # collect current time
        cur_datetime = datetime.now(timezone.utc)
        cur_date = cur_datetime.date().isoformat()
        cur_time = cur_datetime.time().isoformat()
        metadata['source_id'].append(source_id)
        metadata['submission_time'].append(cur_time)
        metadata['network'].append(network_name_translate(self.env.network.name.split('_20')[0]))
        metadata['is_baseline'].append(str(is_baseline))

        dir_path = self.env.sim_params.emission_path
        trajectory_table_path = os.path.join(dir_path, '{}.csv'.format(source_id))
        metadata_table_path = os.path.join(dir_path, '{}_METADATA.csv'.format(source_id))

        for i in range(num_runs):
            ret = 0
            vel = []
            custom_vals = {key: [] for key in self.custom_callables.keys()}
            state = self.env.reset()
            for j in range(num_steps):
                t0 = time.time()
                state, reward, done, _ = self.env.step(rl_actions(state))
                t1 = time.time()
                times.append(1 / (t1 - t0))

                # Compute the velocity speeds and cumulative returns.
                veh_ids = self.env.k.vehicle.get_ids()
                vel.append(np.mean(self.env.k.vehicle.get_speed(veh_ids)))
                ret += reward

                # collect additional information for the data pipeline
                get_extra_info(self.env.k.vehicle, extra_info, veh_ids)
                extra_info["source_id"].extend([source_id] * len(veh_ids))
                extra_info["run_id"].extend(['run_{}'.format(i)] * len(veh_ids))

                # write to disk every 100 steps
                if convert_to_csv and self.env.simulator == "traci" and j % 100 == 0:
                    write_dict_to_csv(trajectory_table_path, extra_info, not j)
                    extra_info.clear()

                # Compute the results for the custom callables.
                for (key, lambda_func) in self.custom_callables.items():
                    custom_vals[key].append(lambda_func(self.env))

                if type(done) is dict and done['__all__'] or type(done) is not dict and done:
                    break

            # Store the information from the run in info_dict.
            outflow = self.env.k.vehicle.get_outflow_rate(int(500))
            info_dict["returns"].append(ret)
            info_dict["velocities"].append(np.mean(vel))
            info_dict["outflows"].append(outflow)
            for key in custom_vals.keys():
                info_dict[key].append(np.mean(custom_vals[key]))

            print("Round {0}, return: {1}".format(i, ret))

        # Print the averages/std for all variables in the info_dict.
        for key in info_dict.keys():
            print("Average, std {}: {}, {}".format(
                key, np.mean(info_dict[key]), np.std(info_dict[key])))

        print("Total time:", time.time() - t)
        print("steps/second:", np.mean(times))
        self.env.terminate()

        if convert_to_csv and self.env.simulator == "traci":
            # wait a short period of time to ensure the xml file is readable
            time.sleep(0.1)

            # collect the location of the emission file
            emission_filename = \
                "{0}-emission.xml".format(self.env.network.name)
            emission_path = os.path.join(dir_path, emission_filename)

            # convert the emission file into a csv
            # FIXME: Brent: produce seg fault with large CSV
            # emission_to_csv(emission_path)

            # Delete the .xml version of the emission file.
            os.remove(emission_path)

            write_dict_to_csv(trajectory_table_path, extra_info)
            write_dict_to_csv(metadata_table_path, metadata, True)
            
            if to_aws:
<<<<<<< HEAD
                upload_to_s3('circles.data.pipeline', 'metadata_table/date={0}/partition_name={1}_METADATA/'
                                                      '{1}_METADATA.csv'.format(cur_date, source_id),
                             metadata_table_path)
                upload_to_s3('circles.data.pipeline', 'fact_vehicle_trace/date={0}/partition_name={1}/{1}.csv'.format(
                             cur_date, source_id),
                             trajectory_table_path, {'network': metadata['network'][0]})
=======
                cur_date = date.today().isoformat()
                upload_to_s3('circles.data.pipeline',
                             'fact_vehicle_trace/date={0}/partition_name={1}/{1}.csv'.format(cur_date, source_id),
                             trajectory_table_path,
                             {'network': metadata['network']})
                upload_to_s3('circles.data.pipeline',
                             'metadata_table/date={0}/partition_name={1}_METADATA/',
                             '{1}_METADATA.csv'.format(cur_date, source_id),
                             metadata_table_path)
>>>>>>> f9f75af7

        return info_dict<|MERGE_RESOLUTION|>--- conflicted
+++ resolved
@@ -230,7 +230,7 @@
             emission_path = os.path.join(dir_path, emission_filename)
 
             # convert the emission file into a csv
-            # FIXME: Brent: produce seg fault with large CSV
+            # FIXME(@Brent): produce seg fault with large CSV
             # emission_to_csv(emission_path)
 
             # Delete the .xml version of the emission file.
@@ -240,23 +240,11 @@
             write_dict_to_csv(metadata_table_path, metadata, True)
             
             if to_aws:
-<<<<<<< HEAD
                 upload_to_s3('circles.data.pipeline', 'metadata_table/date={0}/partition_name={1}_METADATA/'
                                                       '{1}_METADATA.csv'.format(cur_date, source_id),
                              metadata_table_path)
                 upload_to_s3('circles.data.pipeline', 'fact_vehicle_trace/date={0}/partition_name={1}/{1}.csv'.format(
                              cur_date, source_id),
                              trajectory_table_path, {'network': metadata['network'][0]})
-=======
-                cur_date = date.today().isoformat()
-                upload_to_s3('circles.data.pipeline',
-                             'fact_vehicle_trace/date={0}/partition_name={1}/{1}.csv'.format(cur_date, source_id),
-                             trajectory_table_path,
-                             {'network': metadata['network']})
-                upload_to_s3('circles.data.pipeline',
-                             'metadata_table/date={0}/partition_name={1}_METADATA/',
-                             '{1}_METADATA.csv'.format(cur_date, source_id),
-                             metadata_table_path)
->>>>>>> f9f75af7
 
         return info_dict