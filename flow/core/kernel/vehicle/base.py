--- conflicted
+++ resolved
@@ -133,24 +133,6 @@
 
         In SUMO, this function applies slowDown method which applies smoothing.
 
-<<<<<<< HEAD
-        Parameters
-        ----------
-        veh_id : str or list of str
-            list of vehicle identifiers
-        acc : float or array_like
-            requested accelerations from the vehicles
-        """
-        raise NotImplementedError
-
-    def apply_acceleration_not_smooth(self, veh_id, acc):
-        """Apply the acceleration requested by a vehicle in the simulator.
-
-        In SUMO, this function applies setSpeed method which doesn't apply
-        smoothing.
-
-=======
->>>>>>> d36da2e5
         Parameters
         ----------
         veh_id : str or list of str
@@ -785,37 +767,13 @@
     ###########################################################################
 
     @abstractmethod
-<<<<<<< HEAD
     def get_accel(self, veh_id):
-=======
-    def get_accel(self, veh_id, noise=True, failsafe=True):
->>>>>>> d36da2e5
         """Return the acceleration of vehicle with veh_id."""
         pass
 
     @abstractmethod
-<<<<<<< HEAD
-    def update_accel_no_noise_no_failsafe(self, veh_id, accel_no_noise_no_failsafe):
-        """Update stored acceleration without noise without failsafe of vehicle with veh_id."""
-        pass
-
-    @abstractmethod
-    def update_accel_no_noise_with_failsafe(self, veh_id, accel_no_noise_with_failsafe):
-        """Update stored acceleration without noise with failsafe of vehicle with veh_id."""
-        raise NotImplementedError
-
-    @abstractmethod
-    def update_accel_with_noise_no_failsafe(self, veh_id, accel_with_noise_no_failsafe):
-        """Update stored acceleration with noise without failsafe of vehicle with veh_id."""
-        pass
-
-    @abstractmethod
-    def update_accel_with_noise_with_failsafe(self, veh_id, accel_with_noise_with_failsafe):
-        """Update stored acceleration with noise with failsafe of vehicle with veh_id."""
-=======
     def update_accel(self, veh_id, accel, noise=True, failsafe=True):
         """Update stored acceleration of vehicle with veh_id."""
->>>>>>> d36da2e5
         pass
 
     @abstractmethod
@@ -824,29 +782,6 @@
         pass
 
     @abstractmethod
-<<<<<<< HEAD
-    def get_accel_no_noise_no_failsafe(self, veh_id):
-        """Return the acceleration without noise without failsafe of vehicle with veh_id."""
-        pass
-
-    @abstractmethod
-    def get_accel_no_noise_with_failsafe(self, veh_id):
-        """Return the acceleration without noise with failsafe of vehicle with veh_id."""
-        pass
-
-    @abstractmethod
-    def get_accel_with_noise_no_failsafe(self, veh_id):
-        """Return the acceleration with noise without failsafe of vehicle with veh_id."""
-        pass
-
-    @abstractmethod
-    def get_accel_with_noise_with_failsafe(self, veh_id):
-        """Return the acceleration with noise with failsafe of vehicle with veh_id."""
-        pass
-
-    @abstractmethod
-=======
->>>>>>> d36da2e5
     def get_realized_accel(self, veh_id):
         """Return the acceleration that the vehicle actually make."""
         pass
