--- conflicted
+++ resolved
@@ -12,10 +12,7 @@
 import subprocess
 import signal
 import csv
-<<<<<<< HEAD
-=======
-
->>>>>>> 39693821
+
 
 # Number of retries on restarting SUMO before giving up
 RETRIES_ON_ERROR = 10
@@ -277,27 +274,19 @@
     def save_emission(self, run_id=0):
         """Save any collected emission data to a csv file.
 
-<<<<<<< HEAD
         If no data was collected, nothing happens. Moreover, any internally
         stored data by this class is cleared whenever data is stored.
-=======
-        If not data was collected, nothing happens. Moreover, any internally
-        stored data by this class is clear whenever data is stored.
->>>>>>> 39693821
 
         Parameters
         ----------
         run_id : int
             the rollout number, appended to the name of the emission file. Used
             to store emission files from multiple rollouts run sequentially.
-<<<<<<< HEAD
 
         Returns
         -------
         emission_file_path: str
             the relative path of the emission file
-=======
->>>>>>> 39693821
         """
         # If there is no stored data, ignore this operation. This is to ensure
         # that data isn't deleted if the operation is called twice.
@@ -315,11 +304,8 @@
             "speed",
             "headway",
             "leader_id",
-<<<<<<< HEAD
             "follower_id",
             "leader_rel_speed",
-=======
->>>>>>> 39693821
             "target_accel_with_noise_with_failsafe",
             "target_accel_no_noise_no_failsafe",
             "target_accel_with_noise_no_failsafe",
@@ -330,11 +316,6 @@
             "lane_number",
             "distance",
             "relative_position",
-<<<<<<< HEAD
-=======
-            "follower_id",
-            "leader_rel_speed",
->>>>>>> 39693821
         ]
 
         # Update the stored data to push to the csv file.
@@ -348,24 +329,15 @@
                 for key in stored_ids:
                     final_data[key].append(self.stored_data[veh_id][t][key])
 
-<<<<<<< HEAD
         emission_file_path = os.path.join(self.emission_path, name)
         with open(emission_file_path, "w") as f:
             print(emission_file_path, self.emission_path)
-=======
-        with open(os.path.join(self.emission_path, name), "w") as f:
-            print(os.path.join(self.emission_path, name), self.emission_path)
->>>>>>> 39693821
             writer = csv.writer(f, delimiter=',')
             writer.writerow(final_data.keys())
             writer.writerows(zip(*final_data.values()))
 
         # Clear all memory from the stored data. This is useful if this
         # function is called in between resets.
-<<<<<<< HEAD
         self.stored_data.clear()
 
-        return emission_file_path
-=======
-        self.stored_data.clear()
->>>>>>> 39693821
+        return emission_file_path