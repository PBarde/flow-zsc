--- conflicted
+++ resolved
@@ -39,7 +39,7 @@
 
 
 def write_dict_to_csv(data_path, extra_info, include_header=False):
-    """Generate desired output for the trajectory_table based only on flow output.
+    """Write extra to the CSV file at data_path, create one if not exist
 
     Parameters
     ----------
@@ -47,19 +47,11 @@
         output file path
     extra_info: dict
         extra information needed in the trajectory table, collected from flow
-    partition_name: str
-        the name of the partition to put this output to
+    include_header: bool
+        whether or not to include the header in the output
     """
     extra_info = pd.DataFrame.from_dict(extra_info)
-<<<<<<< HEAD
-    # extra_info["partition"] = partition_name
     extra_info.to_csv(data_path, mode='a+', index=False, header=include_header)
-    # upload_only_file_path = data_path[:-4] + "_upload" + ".csv"
-    # extra_info.to_csv(upload_only_file_path, index=False, header=False)
-=======
-    extra_info.to_csv(data_path, index=False)
->>>>>>> f9f75af7
-    return
 
 
 def upload_to_s3(bucket_name, bucket_key, file_path, metadata={}):
