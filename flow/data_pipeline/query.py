--- conflicted
+++ resolved
@@ -23,15 +23,12 @@
         ]
     },
     "fact_energy_trace": {},
-<<<<<<< HEAD
     "fact_vehicle_counts_by_time": {},
-=======
     "fact_safety_metrics": {
         "fact_safety_metrics_agg": [
             "FACT_SAFETY_METRICS_AGG"
         ]
     },
->>>>>>> 85f65c56
     "POWER_DEMAND_MODEL_DENOISED_ACCEL": {
         "fact_vehicle_fuel_efficiency_agg": [
             "FACT_VEHICLE_FUEL_EFFICIENCY_AGG"
