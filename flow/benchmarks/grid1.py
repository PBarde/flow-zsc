"""Benchmark for grid1.

- **Action Dimension**: (25, )
- **Observation Dimension**: (915, )
- **Horizon**: 400 steps
"""

from flow.core.params import SumoParams, EnvParams, InitialConfig, NetParams, \
    InFlows, SumoCarFollowingParams
from flow.core.params import VehicleParams
from flow.controllers import SimCarFollowingController, GridRouter

# time horizon of a single rollout
HORIZON = 400
# inflow rate of vehicles at every edge
EDGE_INFLOW = 300
# enter speed for departing vehicles
V_ENTER = 30
# number of row of bidirectional lanes
N_ROWS = 5
# number of columns of bidirectional lanes
N_COLUMNS = 5
# length of inner edges in the grid network
INNER_LENGTH = 300
# length of final edge in route
LONG_LENGTH = 100
# length of edges that vehicles start on
SHORT_LENGTH = 300
# number of vehicles originating in the left, right, top, and bottom edges
N_LEFT, N_RIGHT, N_TOP, N_BOTTOM = 1, 1, 1, 1

# we place a sufficient number of vehicles to ensure they confirm with the
# total number specified above. We also use a "right_of_way" speed mode to
# support traffic light compliance
vehicles = VehicleParams()
vehicles.add(
    veh_id="human",
<<<<<<< HEAD
    acceleration_controller=(SimCarFollowingController, {}),
    car_following_params=SumoCarFollowingParams(
        min_gap=2.5,
=======
    acceleration_controller=(SumoCarFollowingController, {}),
    sumo_car_following_params=SumoCarFollowingParams(
>>>>>>> 0b631352
        max_speed=V_ENTER,
        decel=7.5,  # avoid collisions at emergency stops
        speed_mode="right_of_way",
    ),
    routing_controller=(GridRouter, {}),
    num_vehicles=(N_LEFT + N_RIGHT) * N_COLUMNS + (N_BOTTOM + N_TOP) * N_ROWS)

# inflows of vehicles are place on all outer edges (listed here)
outer_edges = []
outer_edges += ["left{}_{}".format(N_ROWS, i) for i in range(N_COLUMNS)]
outer_edges += ["right0_{}".format(i) for i in range(N_ROWS)]
outer_edges += ["bot{}_0".format(i) for i in range(N_ROWS)]
outer_edges += ["top{}_{}".format(i, N_COLUMNS) for i in range(N_ROWS)]

# equal inflows for each edge (as dictate by the EDGE_INFLOW constant)
inflow = InFlows()
for edge in outer_edges:
    inflow.add(
        veh_type="human",
        edge=edge,
        vehs_per_hour=EDGE_INFLOW,
        departLane="free",
        departSpeed=V_ENTER)

flow_params = dict(
    # name of the experiment
    exp_tag="grid_1",

    # name of the flow environment the experiment is running on
    env_name="PO_TrafficLightGridEnv",

    # name of the scenario class the experiment is running on
    scenario="SimpleGridScenario",

    # simulator that is used by the experiment
    simulator='traci',

    # sumo-related parameters (see flow.core.params.SumoParams)
    sim=SumoParams(
        restart_instance=True,
        sim_step=1,
        render=False,
    ),

    # environment related parameters (see flow.core.params.EnvParams)
    env=EnvParams(
        horizon=HORIZON,
        additional_params={
            "target_velocity": 50,
            "switch_time": 3,
            "num_observed": 2,
            "discrete": False,
            "tl_type": "actuated"
        },
    ),

    # network-related parameters (see flow.core.params.NetParams and the
    # scenario's documentation or ADDITIONAL_NET_PARAMS component)
    net=NetParams(
        inflows=inflow,
        no_internal_links=False,
        additional_params={
            "speed_limit": V_ENTER + 5,
            "grid_array": {
                "short_length": SHORT_LENGTH,
                "inner_length": INNER_LENGTH,
                "long_length": LONG_LENGTH,
                "row_num": N_ROWS,
                "col_num": N_COLUMNS,
                "cars_left": N_LEFT,
                "cars_right": N_RIGHT,
                "cars_top": N_TOP,
                "cars_bot": N_BOTTOM,
            },
            "horizontal_lanes": 1,
            "vertical_lanes": 1,
        },
    ),

    # vehicles to be placed in the network at the start of a rollout (see
    # flow.core.vehicles.Vehicles)
    veh=vehicles,

    # parameters specifying the positioning of vehicles upon initialization/
    # reset (see flow.core.params.InitialConfig)
    initial=InitialConfig(
        spacing='custom',
        shuffle=True,
    ),
)<|MERGE_RESOLUTION|>--- conflicted
+++ resolved
@@ -35,14 +35,9 @@
 vehicles = VehicleParams()
 vehicles.add(
     veh_id="human",
-<<<<<<< HEAD
     acceleration_controller=(SimCarFollowingController, {}),
     car_following_params=SumoCarFollowingParams(
         min_gap=2.5,
-=======
-    acceleration_controller=(SumoCarFollowingController, {}),
-    sumo_car_following_params=SumoCarFollowingParams(
->>>>>>> 0b631352
         max_speed=V_ENTER,
         decel=7.5,  # avoid collisions at emergency stops
         speed_mode="right_of_way",
