--- conflicted
+++ resolved
@@ -117,22 +117,12 @@
     exp = SumoExperiment(env, scenario)
 
     results = exp.run(num_runs, HORIZON)
-<<<<<<< HEAD
-    avg_outflow = results["mean_outflow"]
-
-    return avg_outflow
-=======
     return np.mean(results["returns"]), np.std(results["returns"])
->>>>>>> db753400
 
 
 if __name__ == "__main__":
     runs = 2  # number of simulations to average over
-<<<<<<< HEAD
-    res = bottleneck0_baseline(num_runs=runs, render=False)
-=======
     mean, std = bottleneck0_baseline(num_runs=runs, render=False)
->>>>>>> db753400
 
     print('---------')
     print('The average outflow, std. deviation over 500 seconds '
