"""Environment for training vehicles to reduce congestion in the I210."""

from collections import OrderedDict
from copy import deepcopy
from time import time

from gym.spaces import Box, Discrete, Dict
import numpy as np

from flow.core.rewards import miles_per_gallon, miles_per_megajoule
from flow.envs.multiagent.base import MultiEnv

# largest number of lanes on any given edge in the network
MAX_LANES = 6
SPEED_SCALE = 50
HEADWAY_SCALE = 1000

ADDITIONAL_ENV_PARAMS = {
    # maximum acceleration for autonomous vehicles, in m/s^2
    "max_accel": 1,
    # maximum deceleration for autonomous vehicles, in m/s^2
    "max_decel": 1,
    # whether we use an obs space that contains adjacent lane info or just the lead obs
    "lead_obs": True,
    # whether the reward should come from local vehicles instead of global rewards
    "local_reward": True,
    # desired velocity
    "target_velocity": 25
}


class I210MultiEnv(MultiEnv):
    """Partially observable multi-agent environment for the I-210 subnetworks.

    The policy is shared among the agents, so there can be a non-constant
    number of RL vehicles throughout the simulation.

    Required from env_params:

    * max_accel: maximum acceleration for autonomous vehicles, in m/s^2
    * max_decel: maximum deceleration for autonomous vehicles, in m/s^2

    The following states, actions and rewards are considered for one autonomous
    vehicle only, as they will be computed in the same way for each of them.

    States
        The observation consists of the speeds and bumper-to-bumper headways of
        the vehicles immediately preceding and following autonomous vehicles in
        all of the preceding lanes as well, a binary value indicating which of
        these vehicles is autonomous, and the speed of the autonomous vehicle.
        Missing vehicles are padded with zeros.

    Actions
        The action consists of an acceleration, bound according to the
        environment parameters, as well as three values that will be converted
        into probabilities via softmax to decide of a lane change (left, none
        or right). NOTE: lane changing is currently not enabled. It's a TODO.

    Rewards
        The reward function encourages proximity of the system-level velocity
        to a desired velocity specified in the environment parameters, while
        slightly penalizing small time headways among autonomous vehicles.

    Termination
        A rollout is terminated if the time horizon is reached or if two
        vehicles collide into one another.
    """

    def __init__(self, env_params, sim_params, network, simulator='traci'):
        super().__init__(env_params, sim_params, network, simulator)
        self.lead_obs = env_params.additional_params.get("lead_obs")
        self.reroute_on_exit = env_params.additional_params.get("reroute_on_exit")
        self.max_lanes = MAX_LANES
        self.num_enter_lanes = 5
        self.entrance_edge = "ghost0"
        self.exit_edge = "119257908#2"
        self.control_range = env_params.additional_params.get('control_range', None)
        self.no_control_edges = env_params.additional_params.get('no_control_edges', [])
        self.mpg_reward = env_params.additional_params["mpg_reward"]
        self.mpj_reward = env_params.additional_params["mpj_reward"]
        self.look_back_length = env_params.additional_params["look_back_length"]

        # whether to add a slight reward for opening up a gap that will be annealed out N iterations in
        self.headway_curriculum = env_params.additional_params["headway_curriculum"]
        # how many timesteps to anneal the headway curriculum over
        self.headway_curriculum_iters = env_params.additional_params["headway_curriculum_iters"]
        self.headway_reward_gain = env_params.additional_params["headway_reward_gain"]
        self.min_time_headway = env_params.additional_params["min_time_headway"]

        # whether to add a slight reward for opening up a gap that will be annealed out N iterations in
        self.speed_curriculum = env_params.additional_params["speed_curriculum"]
        # how many timesteps to anneal the headway curriculum over
        self.speed_curriculum_iters = env_params.additional_params["speed_curriculum_iters"]
        self.speed_reward_gain = env_params.additional_params["speed_reward_gain"]
        self.num_training_iters = 0
        self.leader = []

        # penalize stops
        self.penalize_stops = env_params.additional_params["penalize_stops"]
        self.stop_penalty = env_params.additional_params["stop_penalty"]

        # penalize accel
        self.penalize_accel = env_params.additional_params.get("penalize_accel", False)
        self.accel_penalty = env_params.additional_params["accel_penalty"]

    @property
    def observation_space(self):
        """See class definition."""
        # speed, speed of leader, headway
        if self.lead_obs:
            return Box(
                low=-float('inf'),
                high=float('inf'),
                shape=(3,),
                dtype=np.float32
            )
        # speed, dist to ego vehicle, binary value which is 1 if the vehicle is
        # an AV
        else:
            leading_obs = 3 * self.max_lanes
            follow_obs = 3 * self.max_lanes

            # speed and lane
            self_obs = 2

            return Box(
                low=-float('inf'),
                high=float('inf'),
                shape=(leading_obs + follow_obs + self_obs,),
                dtype=np.float32
            )

    @property
    def action_space(self):
        """See class definition."""
        return Box(
            low=-np.abs(self.env_params.additional_params['max_decel']),
            high=self.env_params.additional_params['max_accel'],
            shape=(1,),  # (4,),
            dtype=np.float32)

    def _apply_rl_actions(self, rl_actions):
        """See class definition."""
        # in the warmup steps, rl_actions is None
        id_list = []
        accel_list = []
        if rl_actions:
            for rl_id, actions in rl_actions.items():
                accel = actions[0]

                # lane_change_softmax = np.exp(actions[1:4])
                # lane_change_softmax /= np.sum(lane_change_softmax)
                # lane_change_action = np.random.choice([-1, 0, 1],
                #                                       p=lane_change_softmax)
                id_list.append(rl_id)
                accel_list.append(accel)
            self.k.vehicle.apply_acceleration(id_list, accel_list)
            # self.k.vehicle.apply_lane_change(rl_id, lane_change_action)
            # print('time to apply actions is ', time() - t)

    def in_control_range(self, veh_id):
        """Return if a veh_id is on an edge that is allowed to be controlled.

        If control range is defined it uses control range, otherwise it searches over a set of edges
        """
        return (self.control_range and self.k.vehicle.get_x_by_id(veh_id) < self.control_range[1] \
                 and self.k.vehicle.get_x_by_id(veh_id) > self.control_range[0]) or \
                (len(self.no_control_edges) > 0 and self.k.vehicle.get_edge(veh_id) not in
                 self.no_control_edges)

    def get_state(self):
        """See class definition."""
<<<<<<< HEAD
        valid_ids = [rl_id for rl_id in self.k.vehicle.get_rl_ids()
                     if (self.control_range and self.k.vehicle.get_x_by_id(rl_id) < self.control_range[1] \
                 and self.k.vehicle.get_x_by_id(rl_id) > self.control_range[0]) or \
                (len(self.invalid_control_edges) > 0 and self.k.vehicle.get_edge(rl_id) not in
                 self.invalid_control_edges)]
=======
        valid_ids = [rl_id for rl_id in self.k.vehicle.get_rl_ids() if self.in_control_range(rl_id)]
>>>>>>> 3dd87d07
        if self.lead_obs:
            veh_info = {}
            for rl_id in valid_ids:
                speed = self.k.vehicle.get_speed(rl_id)
                lead_id = self.k.vehicle.get_leader(rl_id)
                if lead_id in ["", None]:
                    # in case leader is not visible
                    lead_speed = SPEED_SCALE
                    headway = HEADWAY_SCALE
                else:
                    lead_speed = self.k.vehicle.get_speed(lead_id)
                    headway = self.k.vehicle.get_headway(rl_id)
                veh_info.update({rl_id: np.array([speed / SPEED_SCALE, headway / HEADWAY_SCALE,
                                                  lead_speed / SPEED_SCALE])})
        else:
            veh_info = {rl_id: np.concatenate((self.state_util(rl_id),
                                               self.veh_statistics(rl_id)))
                        for rl_id in valid_ids}
<<<<<<< HEAD
        # print('time to get state is ', time() - t)
=======
>>>>>>> 3dd87d07
        return veh_info

    def compute_reward(self, rl_actions, **kwargs):
        """See class definition."""
        # in the warmup steps
        if rl_actions is None:
            return {}

        rewards = {}
        valid_ids = [rl_id for rl_id in self.k.vehicle.get_rl_ids() if self.in_control_range(rl_id)]

        if self.env_params.additional_params["local_reward"]:
            des_speed = self.env_params.additional_params["target_velocity"]
<<<<<<< HEAD
            for rl_id in self.k.vehicle.get_rl_ids():
                if (self.control_range and self.k.vehicle.get_x_by_id(rl_id) < self.control_range[1] \
                        and self.k.vehicle.get_x_by_id(rl_id) > self.control_range[0]) or \
                    (len(self.invalid_control_edges) > 0 and self.k.vehicle.get_edge(rl_id) not in
                            self.invalid_control_edges):
                    rewards[rl_id] = 0
                    if self.mpg_reward:
                        rewards[rl_id] = miles_per_gallon(self, rl_id, gain=1.0) / 100.0
                        follow_id = rl_id
                        for i in range(self.look_back_length):
                            follow_id = self.k.vehicle.get_follower(follow_id)
                            if follow_id not in ["", None]:
                                rewards[rl_id] += miles_per_gallon(self, follow_id, gain=1.0) / 100.0
                            else:
                                break
                    elif self.mpj_reward:
                        rewards[rl_id] = miles_per_megajoule(self, rl_id, gain=1.0) / 100.0
                        follow_id = rl_id
                        for i in range(self.look_back_length):
                            follow_id = self.k.vehicle.get_follower(follow_id)
                            if follow_id not in ["", None]:
                                # if self.time_counter > 700 and miles_per_megajoule(self, follow_id, gain=1.0) > 1.0:
                                #     import ipdb; ipdb.set_trace()
                                rewards[rl_id] += miles_per_megajoule(self, follow_id, gain=1.0) / 100.0
                            else:
                                break
                    else:
                        follow_id = rl_id
                        rewards[rl_id] = ((des_speed - np.abs(self.k.vehicle.get_speed(rl_id)
                                                              - des_speed))) ** 2 / ((des_speed ** 2) * self.look_back_length)

                        for i in range(self.look_back_length):
                            follow_id = self.k.vehicle.get_follower(follow_id)
                            if follow_id not in ["", None]:

                                follow_speed = self.k.vehicle.get_speed(self.k.vehicle.get_follower(follow_id))
                                rewards[rl_id] += ((des_speed - np.abs(follow_speed
                                                              - des_speed))) ** 2 / ((des_speed ** 2) * self.look_back_length)

=======
            for rl_id in valid_ids:
                rewards[rl_id] = 0
                if self.mpg_reward:
                    rewards[rl_id] = miles_per_gallon(self, rl_id, gain=1.0) / 100.0
                    follow_id = rl_id
                    for i in range(self.look_back_length):
                        follow_id = self.k.vehicle.get_follower(follow_id)
                        if follow_id not in ["", None]:
                            rewards[rl_id] += miles_per_gallon(self, follow_id, gain=1.0) / 100.0
                        else:
                            break
                elif self.mpj_reward:
                    rewards[rl_id] = miles_per_megajoule(self, rl_id, gain=1.0) / 100.0
                    follow_id = rl_id
                    for i in range(self.look_back_length):
                        follow_id = self.k.vehicle.get_follower(follow_id)
                        if follow_id not in ["", None]:
                            # if self.time_counter > 700 and miles_per_megajoule(self, follow_id, gain=1.0) > 1.0:
                            #     import ipdb; ipdb.set_trace()
                            rewards[rl_id] += miles_per_megajoule(self, follow_id, gain=1.0) / 100.0
                        else:
                            break
                else:
                    speeds = []
                    follow_speed = self.k.vehicle.get_speed(self.k.vehicle.get_follower(rl_id))
                    if follow_speed >= 0:
                        speeds.append(follow_speed)
                    if self.k.vehicle.get_speed(rl_id) >= 0:
                        speeds.append(self.k.vehicle.get_speed(rl_id))
                    if len(speeds) > 0:
                        # rescale so the critic can estimate it quickly
                        rewards[rl_id] = np.mean([(des_speed - np.abs(speed - des_speed)) ** 2
                                                  for speed in speeds]) / (des_speed ** 2)
>>>>>>> 3dd87d07
        else:
            if self.mpg_reward:
                reward = np.nan_to_num(miles_per_gallon(self, self.k.vehicle.get_ids(), gain=1.0)) / 100.0
            else:
                speeds = self.k.vehicle.get_speed(self.k.vehicle.get_ids())
                des_speed = self.env_params.additional_params["target_velocity"]
                # rescale so the critic can estimate it quickly
                if self.reroute_on_exit:
                    reward = np.nan_to_num(np.mean([(des_speed - np.abs(speed - des_speed))
                                                    for speed in speeds]) / (des_speed))
                else:
                    reward = np.nan_to_num(np.mean([(des_speed - np.abs(speed - des_speed)) ** 2
                                                    for speed in speeds]) / (des_speed ** 2))
            rewards = {rl_id: reward for rl_id in valid_ids}

        # curriculum over time-gaps
        if self.headway_curriculum and self.num_training_iters <= self.headway_curriculum_iters:
            t_min = self.min_time_headway  # smallest acceptable time headway
            for veh_id, rew in rewards.items():
                lead_id = self.k.vehicle.get_leader(veh_id)
                penalty = 0
                if lead_id not in ["", None] \
                        and self.k.vehicle.get_speed(veh_id) > 0:
                    t_headway = max(
                        self.k.vehicle.get_headway(veh_id) /
                        self.k.vehicle.get_speed(veh_id), 0)
                    # print('time headway is {}, headway is {}'.format(t_headway, self.k.vehicle.get_headway(veh_id)))
                    scaling_factor = max(0, 1 - self.num_training_iters / self.headway_curriculum_iters)
                    penalty += scaling_factor * self.headway_reward_gain * min((t_headway - t_min) / t_min, 0)
                    # print('penalty is ', penalty)

                rewards[veh_id] += penalty

        if self.speed_curriculum and self.num_training_iters <= self.speed_curriculum_iters:
            des_speed = self.env_params.additional_params["target_velocity"]

            for veh_id, rew in rewards.items():
                speed = self.k.vehicle.get_speed(veh_id)
                speed_reward = 0.0
                follow_id = veh_id
                for i in range(self.look_back_length):
                    follow_id = self.k.vehicle.get_follower(follow_id)
                    if follow_id not in ["", None]:
                        if self.reroute_on_exit:
                            speed_reward += ((des_speed - np.abs(speed - des_speed))) / (des_speed)
                        else:
                            speed_reward += ((des_speed - np.abs(speed - des_speed)) ** 2) / (des_speed ** 2)
                    else:
                        break
                scaling_factor = max(0, 1 - self.num_training_iters / self.speed_curriculum_iters)

                rewards[veh_id] += speed_reward * scaling_factor * self.speed_reward_gain

        for veh_id in rewards.keys():
            speed = self.k.vehicle.get_speed(veh_id)
            if self.penalize_stops:
                if speed < 1.0:
                    rewards[veh_id] -= self.stop_penalty
            if self.penalize_accel and veh_id in self.k.vehicle.previous_speeds:
                prev_speed = self.k.vehicle.get_previous_speed(veh_id)
                abs_accel = abs(speed - prev_speed) / self.sim_step
                rewards[veh_id] -= abs_accel * self.accel_penalty

        # print('time to get reward is ', time() - t)
        return rewards

    def additional_command(self):
        """See parent class.

        Define which vehicles are observed for visualization purposes. Additionally, optionally reroute vehicles
        back once they have exited.
        """
        super().additional_command()
        # specify observed vehicles
        for rl_id in self.k.vehicle.get_rl_ids():
            # leader
            lead_id = self.k.vehicle.get_leader(rl_id)
            if lead_id:
                self.k.vehicle.set_observed(lead_id)

        if self.reroute_on_exit and self.time_counter >= self.env_params.sims_per_step * self.env_params.warmup_steps \
                and not self.env_params.evaluate:
            veh_ids = self.k.vehicle.get_ids()
            edges = self.k.vehicle.get_edge(veh_ids)
            valid_lanes = list(range(self.num_enter_lanes))
            for veh_id, edge in zip(veh_ids, edges):
                if edge == "":
                    continue
                if edge[0] == ":":  # center edge
                    continue
                # on the exit edge, near the end, and is the vehicle furthest along
                if edge == self.exit_edge and \
                        (self.k.vehicle.get_position(veh_id) > self.k.network.edge_length(self.exit_edge) - 100) \
                        and self.k.vehicle.get_leader(veh_id) is None:
                    # if self.step_counter > 6000:
                    #     import ipdb; ipdb.set_trace()
                    type_id = self.k.vehicle.get_type(veh_id)
                    # remove the vehicle
                    self.k.vehicle.remove(veh_id)
                    index = np.random.randint(low=0, high=len(valid_lanes))
                    lane = valid_lanes[index]
                    del valid_lanes[index]
                    # reintroduce it at the start of the network
                    # TODO(@evinitsky) select the lane and speed a bit more cleanly
                    # Note, the position is 10 so you are not overlapping with the inflow car that is being removed.
                    # this allows the vehicle to be immediately inserted.
                    try:
                        self.k.vehicle.add(
                            veh_id=veh_id,
                            edge=self.entrance_edge,
                            type_id=str(type_id),
                            lane=str(lane),
                            pos="20.0",
                            speed="23.0")
                    except Exception as e:
                        print(e)
                    if len(valid_lanes) == 0:
                        break

            departed_ids = self.k.vehicle.get_departed_ids()
            if isinstance(departed_ids, tuple) and len(departed_ids) > 0:
                for veh_id in departed_ids:
                    if veh_id not in self.observed_ids:
                        self.k.vehicle.remove(veh_id)


    def state_util(self, rl_id):
        """Return an array of headway, tailway, leader speed, follower speed.

        Also return a 1 if leader is rl 0 otherwise, a 1 if follower is rl 0 otherwise.
        If there are fewer than MAX_LANES the extra
        entries are filled with -1 to disambiguate from zeros.
        """
        veh = self.k.vehicle
        lane_headways = veh.get_lane_headways(rl_id).copy()
        lane_tailways = veh.get_lane_tailways(rl_id).copy()
        lane_leader_speed = veh.get_lane_leaders_speed(rl_id).copy()
        lane_follower_speed = veh.get_lane_followers_speed(rl_id).copy()
        leader_ids = veh.get_lane_leaders(rl_id).copy()
        follower_ids = veh.get_lane_followers(rl_id).copy()
        rl_ids = self.k.vehicle.get_rl_ids()
        is_leader_rl = [1 if l_id in rl_ids else 0 for l_id in leader_ids]
        is_follow_rl = [1 if f_id in rl_ids else 0 for f_id in follower_ids]
        diff = MAX_LANES - len(is_leader_rl)
        if diff > 0:
            # the minus 1 disambiguates missing cars from missing lanes
            lane_headways += diff * [-1]
            lane_tailways += diff * [-1]
            lane_leader_speed += diff * [-1]
            lane_follower_speed += diff * [-1]
            is_leader_rl += diff * [-1]
            is_follow_rl += diff * [-1]
        lane_headways = np.asarray(lane_headways) / 1000
        lane_tailways = np.asarray(lane_tailways) / 1000
        lane_leader_speed = np.asarray(lane_leader_speed) / 100
        lane_follower_speed = np.asarray(lane_follower_speed) / 100
        return np.concatenate((lane_headways, lane_tailways, lane_leader_speed,
                               lane_follower_speed, is_leader_rl,
                               is_follow_rl))

    def veh_statistics(self, rl_id):
        """Return speed, edge information, and x, y about the vehicle itself."""
        speed = self.k.vehicle.get_speed(rl_id) / 100.0
        lane = (self.k.vehicle.get_lane(rl_id) + 1) / 10.0
        return np.array([speed, lane])

    def step(self, rl_actions):
        """See parent class for more details; add option to reroute vehicles."""
        state, reward, done, info = super().step(rl_actions)
        # handle the edge case where a vehicle hasn't been put back when the rollout terminates
        if self.reroute_on_exit and done['__all__']:
            for rl_id in self.observed_rl_ids:
                if rl_id not in state.keys():
                    done[rl_id] = True
                    reward[rl_id] = 0
                    state[rl_id] = -1 * np.ones(self.observation_space.shape[0])
        return state, reward, done, info


class MultiStraightRoad(I210MultiEnv):
    """Partially observable multi-agent environment for a straight road. Look at superclass for more information."""

    def __init__(self, env_params, sim_params, network, simulator):
        super().__init__(env_params, sim_params, network, simulator)
        self.num_enter_lanes = 1
        self.entrance_edge = self.network.routes['highway_0'][0][0][0]
        self.exit_edge = self.network.routes['highway_0'][0][0][-1]

    def _apply_rl_actions(self, rl_actions):
        """See class definition."""
        # in the warmup steps, rl_actions is None
        if rl_actions:
            rl_ids = []
            accels = []
            for rl_id, actions in rl_actions.items():
                accels.append(actions[0])
                rl_ids.append(rl_id)

            # prevent the AV from blocking the entrance
            self.k.vehicle.apply_acceleration(rl_ids, accels)<|MERGE_RESOLUTION|>--- conflicted
+++ resolved
@@ -168,17 +168,18 @@
                 (len(self.no_control_edges) > 0 and self.k.vehicle.get_edge(veh_id) not in
                  self.no_control_edges)
 
+    def on_exit_edge(self, veh_id):
+        """Return if a veh_id is on an edge that is allowed to be controlled.
+
+        If control range is defined it uses control range, otherwise it searches over a set of edges
+        """
+        return not (self.control_range and self.k.vehicle.get_x_by_id(veh_id) < self.control_range[1]) or \
+                (len(self.no_control_edges) > 0 and self.k.vehicle.get_edge(veh_id) not in
+                 self.exit_edge)
+
     def get_state(self):
         """See class definition."""
-<<<<<<< HEAD
-        valid_ids = [rl_id for rl_id in self.k.vehicle.get_rl_ids()
-                     if (self.control_range and self.k.vehicle.get_x_by_id(rl_id) < self.control_range[1] \
-                 and self.k.vehicle.get_x_by_id(rl_id) > self.control_range[0]) or \
-                (len(self.invalid_control_edges) > 0 and self.k.vehicle.get_edge(rl_id) not in
-                 self.invalid_control_edges)]
-=======
         valid_ids = [rl_id for rl_id in self.k.vehicle.get_rl_ids() if self.in_control_range(rl_id)]
->>>>>>> 3dd87d07
         if self.lead_obs:
             veh_info = {}
             for rl_id in valid_ids:
@@ -197,10 +198,6 @@
             veh_info = {rl_id: np.concatenate((self.state_util(rl_id),
                                                self.veh_statistics(rl_id)))
                         for rl_id in valid_ids}
-<<<<<<< HEAD
-        # print('time to get state is ', time() - t)
-=======
->>>>>>> 3dd87d07
         return veh_info
 
     def compute_reward(self, rl_actions, **kwargs):
@@ -211,50 +208,10 @@
 
         rewards = {}
         valid_ids = [rl_id for rl_id in self.k.vehicle.get_rl_ids() if self.in_control_range(rl_id)]
+        valid_human_ids = [rl_id for rl_id in self.k.vehicle.get_ids() if self.in_control_range(rl_id)]
 
         if self.env_params.additional_params["local_reward"]:
             des_speed = self.env_params.additional_params["target_velocity"]
-<<<<<<< HEAD
-            for rl_id in self.k.vehicle.get_rl_ids():
-                if (self.control_range and self.k.vehicle.get_x_by_id(rl_id) < self.control_range[1] \
-                        and self.k.vehicle.get_x_by_id(rl_id) > self.control_range[0]) or \
-                    (len(self.invalid_control_edges) > 0 and self.k.vehicle.get_edge(rl_id) not in
-                            self.invalid_control_edges):
-                    rewards[rl_id] = 0
-                    if self.mpg_reward:
-                        rewards[rl_id] = miles_per_gallon(self, rl_id, gain=1.0) / 100.0
-                        follow_id = rl_id
-                        for i in range(self.look_back_length):
-                            follow_id = self.k.vehicle.get_follower(follow_id)
-                            if follow_id not in ["", None]:
-                                rewards[rl_id] += miles_per_gallon(self, follow_id, gain=1.0) / 100.0
-                            else:
-                                break
-                    elif self.mpj_reward:
-                        rewards[rl_id] = miles_per_megajoule(self, rl_id, gain=1.0) / 100.0
-                        follow_id = rl_id
-                        for i in range(self.look_back_length):
-                            follow_id = self.k.vehicle.get_follower(follow_id)
-                            if follow_id not in ["", None]:
-                                # if self.time_counter > 700 and miles_per_megajoule(self, follow_id, gain=1.0) > 1.0:
-                                #     import ipdb; ipdb.set_trace()
-                                rewards[rl_id] += miles_per_megajoule(self, follow_id, gain=1.0) / 100.0
-                            else:
-                                break
-                    else:
-                        follow_id = rl_id
-                        rewards[rl_id] = ((des_speed - np.abs(self.k.vehicle.get_speed(rl_id)
-                                                              - des_speed))) ** 2 / ((des_speed ** 2) * self.look_back_length)
-
-                        for i in range(self.look_back_length):
-                            follow_id = self.k.vehicle.get_follower(follow_id)
-                            if follow_id not in ["", None]:
-
-                                follow_speed = self.k.vehicle.get_speed(self.k.vehicle.get_follower(follow_id))
-                                rewards[rl_id] += ((des_speed - np.abs(follow_speed
-                                                              - des_speed))) ** 2 / ((des_speed ** 2) * self.look_back_length)
-
-=======
             for rl_id in valid_ids:
                 rewards[rl_id] = 0
                 if self.mpg_reward:
@@ -278,22 +235,24 @@
                         else:
                             break
                 else:
-                    speeds = []
-                    follow_speed = self.k.vehicle.get_speed(self.k.vehicle.get_follower(rl_id))
-                    if follow_speed >= 0:
-                        speeds.append(follow_speed)
-                    if self.k.vehicle.get_speed(rl_id) >= 0:
-                        speeds.append(self.k.vehicle.get_speed(rl_id))
-                    if len(speeds) > 0:
-                        # rescale so the critic can estimate it quickly
-                        rewards[rl_id] = np.mean([(des_speed - np.abs(speed - des_speed)) ** 2
-                                                  for speed in speeds]) / (des_speed ** 2)
->>>>>>> 3dd87d07
+                    follow_id = rl_id
+                    rewards[rl_id] = ((des_speed - np.abs(self.k.vehicle.get_speed(rl_id)
+                                                          - des_speed))) ** 2 / ((des_speed ** 2) * self.look_back_length)
+
+                    for i in range(self.look_back_length):
+                        follow_id = self.k.vehicle.get_follower(follow_id)
+                        if follow_id not in ["", None]:
+
+                            follow_speed = self.k.vehicle.get_speed(self.k.vehicle.get_follower(follow_id))
+                            rewards[rl_id] += ((des_speed - np.abs(follow_speed
+                                                          - des_speed))) ** 2 / ((des_speed ** 2) * self.look_back_length)
+
+
         else:
             if self.mpg_reward:
-                reward = np.nan_to_num(miles_per_gallon(self, self.k.vehicle.get_ids(), gain=1.0)) / 100.0
+                reward = np.nan_to_num(miles_per_gallon(self, valid_human_ids, gain=1.0)) / 100.0
             else:
-                speeds = self.k.vehicle.get_speed(self.k.vehicle.get_ids())
+                speeds = self.k.vehicle.get_speed(valid_human_ids)
                 des_speed = self.env_params.additional_params["target_velocity"]
                 # rescale so the critic can estimate it quickly
                 if self.reroute_on_exit:
@@ -465,6 +424,17 @@
                     done[rl_id] = True
                     reward[rl_id] = 0
                     state[rl_id] = -1 * np.ones(self.observation_space.shape[0])
+        else:
+            # you have to catch the vehicles on the exit edge, they have not yet
+            # recieved a done when the env terminates
+            if done['__all__']:
+                on_exit_edge = [rl_id for rl_id in self.k.vehicle.get_rl_ids()
+                                if self.on_exit_edge(rl_id)]
+                for rl_id in on_exit_edge:
+                    done[rl_id] = True
+                    reward[rl_id] = 0
+                    state[rl_id] = -1 * np.ones(self.observation_space.shape[0])
+
         return state, reward, done, info
 
 
