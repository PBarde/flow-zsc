import logging
import subprocess
import sys
from copy import deepcopy
import time
import traceback

import traci
from traci import constants as tc
import gym

import sumolib

try:
    # Import serialiable if rllab is installed
    from rllab.core.serializable import Serializable
except ImportError as e:
    Serializable = object

import flow.core.config as config
from flow.controllers.car_following_models import *
from flow.core.util import ensure_dir

# Number of retries on restarting SUMO before giving up
<<<<<<< HEAD
RETRIES_ON_ERROR = 5
=======
RETRIES_ON_ERROR = 10
>>>>>>> 23eb89ab

COLORS = [(255, 0, 0, 0), (0, 255, 0, 0), (0, 0, 255, 0), (255, 255, 0, 0),
          (0, 255, 255, 0), (255, 0, 255, 0), (255, 255, 255, 0)]


class SumoEnvironment(gym.Env, Serializable):
    def __init__(self, env_params, sumo_params, scenario):
        """
        Base environment class. Provides the interface for controlling a SUMO
        simulation. Using this class, you can start sumo, provide a scenario to
        specify a configuration and controllers, perform simulation steps, and
        reset the simulation to an initial configuration.

        SumoEnvironment is Serializable to allow for pickling of the policy.

        This class cannot be used as is: you must extend it to implement an
        action applicator method, and properties to define the MDP if you choose
        to use it with RLLab. This can be done by overloading the following
        functions in a child class:
         - action_space
         - observation_space
         - apply_rl_action
         - get_state
         - compute_reward

         Attributes
         ----------
         env_params: EnvParams type:
            see flow/core/params.py
         sumo_params: SumoParams type
            see flow/core/params.py
        scenario: Scenario type
            see flow/scenarios/base_scenario.py
        """
        # Invoke serialiable if using rllab
        if Serializable is not object:
            Serializable.quick_init(self, locals())

        self.env_params = env_params
        self.scenario = scenario
        self.sumo_params = sumo_params
        self.sumo_binary = self.sumo_params.sumo_binary
        self.vehicles = scenario.vehicles
        # timer: Represents number of steps taken since the start of a rollout
        self.timer = 0
        # initial_state:
        #   Key = Vehicle ID,
        #   Entry = (type_id, route_id, lane_index, lane_pos, speed, pos)
        self.initial_state = {}
        # vehicle identifiers for all vehicles
        self.ids = []
        # vehicle identifiers for specific types of vehicles
        self.controlled_ids, self.sumo_ids, self.rl_ids = [], [], []
        self.state = None
        self.obs_var_labels = []

        # SUMO Params
        if sumo_params.port:
            self.port = sumo_params.port
        else:
            self.port = sumolib.miscutils.getFreeSocketPort()
        self.time_step = sumo_params.time_step
        self.vehicle_arrangement_shuffle = \
            sumo_params.vehicle_arrangement_shuffle
        self.starting_position_shuffle = sumo_params.starting_position_shuffle
        self.emission_path = sumo_params.emission_path

        # path to the output (emission) file provided by sumo
        if self.emission_path:
            ensure_dir(self.emission_path)
            self.emission_out = \
                self.emission_path + "{0}-emission.xml".format(
                    self.scenario.name)
        else:
            self.emission_out = None

        self.fail_safe = env_params.fail_safe
        self.max_speed = env_params.max_speed
        self.lane_change_duration = \
            env_params.get_lane_change_duration(self.time_step)
        self.shared_reward = env_params.shared_reward
        self.shared_policy = env_params.shared_policy

        # the available_routes variable contains a dictionary of routes vehicles
        # can traverse; to be used when routes need to be chosen dynamically
        self.available_routes = self.scenario.generator.rts

        # Check if we are in a multi-agent scenario
        if isinstance(self.action_space, list):
            self.multi_agent = True
        else:
            self.multi_agent = False

        self.start_sumo()
        self.setup_initial_state()

    def restart_sumo(self, sumo_params, sumo_binary=None):
        """
        Restarts an already initialized environment. Used when visualizing a
        rollout.
        """
        error = None
        for _ in range(RETRIES_ON_ERROR):
            try:
                self.traci_connection.close(False)
                if sumo_binary:
                    self.sumo_binary = sumo_binary

                self.port = sumolib.miscutils.getFreeSocketPort()
                if self.emission_path:
                    data_folder = self.emission_path
                    ensure_dir(data_folder)
                    self.emission_out = \
                        data_folder + "{0}-emission.xml".format(self.scenario.name)

                self.start_sumo()
                self.setup_initial_state()
                return
            except Exception as e:
                print("Error during reset: {}".format(traceback.format_exc()))
<<<<<<< HEAD
                self.clear_server_state()
=======
>>>>>>> 23eb89ab
                error = e
        raise error

    def start_sumo(self):
        """
        Starts a sumo instance using the configuration files created by the
        generator class. Also initializes a traci connection to interface with
        sumo from Python.
        """
        logging.info(" Starting SUMO on port " + str(self.port))
        logging.debug(" Cfg file " + str(self.scenario.cfg))
        logging.debug(" Emission file: " + str(self.emission_out))
        logging.debug(" Time step: " + str(self.time_step))

        # Opening the I/O thread to SUMO
        cfg_file = self.scenario.cfg
        # if "mode" in self.env_params and self.env_params["mode"] == "ec2":
        #     cfg_file = "/root/code/rllab/" + cfg_file

        sumo_call = [self.sumo_binary,
                     "-c", cfg_file,
                     "--remote-port", str(self.port),
                     "--step-length", str(self.time_step)]
        logging.info("Traci on port: ", self.port)
        if self.emission_out:
            sumo_call.append("--emission-output")
            sumo_call.append(self.emission_out)

        subprocess.Popen(sumo_call, stdout=sys.stdout, stderr=sys.stderr)

        logging.debug(" Initializing TraCI on port " + str(self.port) + "!")

        # wait a small period of time for the subprocess to activate before
        # trying to connect with traci
        time.sleep(config.SUMO_SLEEP)

        self.traci_connection = traci.connect(self.port, numRetries=100)

        self.traci_connection.simulationStep()

    def setup_initial_state(self):
        """
        Returns information on the initial state of the vehicles in the network,
        to be used upon reset.
        Also adds initial state information to the self.vehicles class and
        starts a subscription with sumo to collect state information each step.

        Returns
        -------
        initial_observations: dictionary
            key = vehicles IDs
            value = state describing car at the start of the rollout
        initial_state: dictionary
            key = vehicles IDs
            value = sparse state information (only what is needed to add a
            vehicle in a sumo network with traci)
        """
        # collect the ids of vehicles in the network
        self.ids = self.vehicles.get_ids()
        self.controlled_ids = self.vehicles.get_controlled_ids()
        self.sumo_ids = self.vehicles.get_sumo_ids()
        self.rl_ids = self.vehicles.get_rl_ids()

        # dictionary of initial observations used while resetting vehicles after
        # each rollout
        self.initial_observations = dict.fromkeys(self.ids)

        # create the list of colors used to different between different types of
        # vehicles visually on sumo's gui
        self.colors = {}
        key_index = 1
        color_choice = np.random.choice(len(COLORS))
        for i in range(self.vehicles.num_types):
            self.colors[self.vehicles.types[i]] = \
                COLORS[(color_choice + key_index) % len(COLORS)]
            key_index += 1

        for veh_id in self.ids:
            # set the colors of the vehicles based on their unique types
            veh_type = self.vehicles.get_state(veh_id, "type")
            self.traci_connection.vehicle.setColor(veh_id,
                                                   self.colors[veh_type])

            # add the initial states to the vehicles class
            self.vehicles.set_edge(
                veh_id, self.traci_connection.vehicle.getRoadID(veh_id))
            self.vehicles.set_position(
                veh_id, self.traci_connection.vehicle.getLanePosition(veh_id))
            self.vehicles.set_lane(
                veh_id, self.traci_connection.vehicle.getLaneIndex(veh_id))
            self.vehicles.set_speed(
                veh_id, self.traci_connection.vehicle.getSpeed(veh_id))
            self.vehicles.set_route(
                veh_id, self.available_routes[self.vehicles.get_edge(veh_id)])
            self.vehicles.set_absolute_position(
                veh_id, self.get_x_by_id(veh_id))
            # the time step of the last lane change is always present in
            # the environment,but only used by sub-classes that apply lane
            # changing
            self.vehicles.set_state(veh_id, "last_lc",
                                    -1 * self.lane_change_duration)
            # some constant vehicle parameters
            self.vehicles.set_state(
                veh_id, "length",
                self.traci_connection.vehicle.getLength(veh_id))
            self.vehicles.set_state(veh_id, "max_speed", self.max_speed)

            # import initial state data to initial_observations dict
            self.initial_observations[veh_id] = dict()
            self.initial_observations[veh_id]["type"] = veh_type
            self.initial_observations[veh_id]["edge"] = \
                self.traci_connection.vehicle.getRoadID(veh_id)
            self.initial_observations[veh_id]["position"] = \
                self.traci_connection.vehicle.getLanePosition(veh_id)
            self.initial_observations[veh_id]["lane"] = \
                self.traci_connection.vehicle.getLaneIndex(veh_id)
            self.initial_observations[veh_id]["speed"] = \
                self.traci_connection.vehicle.getSpeed(veh_id)
            self.initial_observations[veh_id]["route"] = \
                self.available_routes[self.initial_observations[veh_id]["edge"]]
            self.initial_observations[veh_id]["absolute_position"] = \
                self.get_x_by_id(veh_id)

            # set speed mode
            self.set_speed_mode(veh_id)

            # set lane change mode
            self.set_lane_change_mode(veh_id)

            # save the initial state. This is used in the _reset function
            #
            route_id = "route" + self.initial_observations[veh_id]["edge"]
            pos = self.traci_connection.vehicle.getPosition(veh_id)

            self.initial_state[veh_id] = \
                (self.initial_observations[veh_id]["type"], route_id,
                 self.initial_observations[veh_id]["lane"],
                 self.initial_observations[veh_id]["position"],
                 self.initial_observations[veh_id]["speed"], pos)

        # collect list of sorted vehicle ids
        self.sorted_ids, self.sorted_extra_data = self.sort_by_position()

        # collect headway, leader id, and follower id data
        for veh_id in self.ids:
            headway = self.traci_connection.vehicle.getLeader(veh_id, 2000)
            if headway is None:
                self.vehicles.set_leader(veh_id, None)
                self.vehicles.set_headway(veh_id, 9e9)
            else:
                self.vehicles.set_leader(veh_id, headway[0])
                self.vehicles.set_headway(veh_id, headway[1])
                self.vehicles.set_follower(headway[0], veh_id)

        # contains the last lc before the current step
        self.prev_last_lc = dict()
        for veh_id in self.ids:
            self.prev_last_lc[veh_id] = self.vehicles.get_state(veh_id,
                                                                "last_lc")

        # subscribe the requested states for traci-related speedups
        for veh_id in self.ids:
            self.traci_connection.vehicle.subscribe(
                veh_id, [tc.VAR_LANE_INDEX, tc.VAR_LANEPOSITION,
                         tc.VAR_ROAD_ID, tc.VAR_SPEED])
            self.traci_connection.vehicle.subscribeLeader(veh_id, 2000)

    def _step(self, rl_actions):
        """
        Run one timestep of the environment's dynamics. An autonomous agent
        (i.e. autonomous vehicles) performs an action provided by the RL
        algorithm. Other cars step forward based on their car following model.
        When end of episode is reached, reset() should be called to reset the
        environment's initial state.

        Parameters
        ----------
        rl_actions: numpy ndarray
            an list of actions provided by the rl algorithm

        Returns
        -------
        observation: numpy ndarray
            agent's observation of the current environment
        reward: float
            amount of reward associated with the previous state/action pair
        done: boolean
            indicates whether the episode has ended
        info: dictionary
            contains other diagnostic information from the previous action
        """
        self.timer += 1

        # perform acceleration and (optionally) lane change actions for
        # traci-controlled human-driven vehicles
        if len(self.controlled_ids) > 0:
            accel = []
            for veh_id in self.controlled_ids:
                # acceleration action
                action = self.vehicles.get_acc_controller(veh_id).get_action(
                    self)
                accel.append(action)

                # lane changing action
                lane_flag = 0
                if type(self.scenario.lanes) is dict:
                    if any(v > 1 for v in self.scenario.lanes.values()):
                        lane_flag = 1
                else:
                    if self.scenario.lanes > 1:
                        lane_flag = 1

                if self.vehicles.get_lane_changing_controller(veh_id) \
                        is not None and lane_flag:
                    new_lane = \
                        self.vehicles.get_lane_changing_controller(
                            veh_id).get_action(self)
                    self.apply_lane_change([veh_id], target_lane=[new_lane])

            self.apply_acceleration(self.controlled_ids, acc=accel)

        # perform (optionally) lane change actions for sumo-controlled
        # human-driven vehicles
        if len(self.sumo_ids) > 0:
            for veh_id in self.sumo_ids:
                # lane changing action
                if self.scenario.lanes > 1:
                    lc_contr = self.vehicles.get_lane_changing_controller(
                        veh_id)
                    if lc_contr is not None:
                        new_lane = lc_contr.get_action(self)
                        self.apply_lane_change([veh_id], target_lane=[new_lane])

        # perform (optionally) routing actions for all vehicle in the network,
        # including rl vehicles
        routing_ids = []
        routing_actions = []
        for veh_id in self.ids:
            if self.vehicles.get_routing_controller(veh_id) is not None:
                routing_ids.append(veh_id)
                route_contr = self.vehicles.get_routing_controller(veh_id)
                routing_actions.append(route_contr.choose_route(self))

        self.choose_routes(veh_ids=routing_ids, route_choices=routing_actions)

        self.apply_rl_actions(rl_actions)

        self.additional_command()

        self.traci_connection.simulationStep()

        # store new observations in the network after traci simulation step
        network_observations = \
            self.traci_connection.vehicle.getSubscriptionResults()
        crash = False
        for veh_id in self.ids:
            prev_pos = self.get_x_by_id(veh_id)
            prev_lane = self.vehicles.get_lane(veh_id)
            try:
                self.vehicles.set_position(
                    veh_id, network_observations[veh_id][tc.VAR_LANEPOSITION])
            except KeyError:
                continue
            self.vehicles.set_edge(
                veh_id, network_observations[veh_id][tc.VAR_ROAD_ID])
            self.vehicles.set_lane(
                veh_id, network_observations[veh_id][tc.VAR_LANE_INDEX])
            if network_observations[veh_id][tc.VAR_LANE_INDEX] != prev_lane \
                    and veh_id in self.rl_ids:
                self.vehicles.set_state(veh_id, "last_lc", self.timer)
            self.vehicles.set_speed(
                veh_id, network_observations[veh_id][tc.VAR_SPEED])

            try:
                change = self.get_x_by_id(veh_id) - prev_pos
                if change < 0:
                    change += self.scenario.length
                new_abs_pos = self.vehicles.get_absolute_position(
                    veh_id) + change
                self.vehicles.set_absolute_position(veh_id, new_abs_pos)
            except ValueError or TypeError:
                self.vehicles.set_absolute_position(veh_id, -1001)

            if self.vehicles.get_position(veh_id) < 0 or \
                            self.vehicles.get_speed(veh_id) < 0:
                crash = True

            # collect headway, leader id, and follower id data
            headway_data = \
                self.get_headway_dict(network_observations=network_observations)

            for veh_id in self.ids:
                try:
                    self.vehicles.set_headway(
                        veh_id, headway_data[veh_id]["headway"])
                    self.vehicles.set_leader(
                        veh_id, headway_data[veh_id]["leader"])
                    self.vehicles.set_follower(
                        veh_id, headway_data[veh_id]["follower"])
                except KeyError:
                    # occurs in the case of crashes, so headway is assumed to
                    # be very small
                    self.vehicles.set_headway(veh_id, 1e-3)
                    self.vehicles.set_leader(veh_id, None)
                    self.vehicles.set_follower(veh_id, None)

        # collect list of sorted vehicle ids
        self.sorted_ids, self.sorted_extra_data = self.sort_by_position()

        # collect information of the state of the network based on the
        # environment class used
        if self.vehicles.num_rl_vehicles > 0:
            self.state = self.get_state()
            # rllab requires non-multi agent to have state shape as
            # num-states x num_vehicles
            if not self.multi_agent:
                self.state = self.state.T
        else:
            self.state = []
        # collect observation new state associated with action

        next_observation = list(self.state)

        # crash encodes whether sumo experienced a crash
        crash = \
            crash \
            or self.traci_connection.simulation.getEndingTeleportNumber() != 0 \
            or self.traci_connection.simulation.getStartingTeleportNumber() != 0

        # compute the reward
        if self.vehicles.num_rl_vehicles > 0:
            reward = self.compute_reward(self.state, rl_actions, fail=crash)
        else:
            reward = 0

        # Are we in a multi-agent scenario? If so, the action space is a list.
        if self.multi_agent:
            done_n = self.vehicles.num_rl_vehicles * [0]
            info_n = {'n': []}

            if self.shared_reward:
                info_n['reward_n'] = [reward] * len(self.action_space)
            else:
                info_n['reward_n'] = reward

            if crash:
                done_n = self.vehicles.num_rl_vehicles * [1]
                if self.fail_safe:
                    logging.error("Crash has occurred! Check your failsafes")

            info_n['done_n'] = done_n
            info_n['state'] = self.state
            done = np.all(done_n)
            return self.state, sum(reward), done, info_n

        else:
            if crash:
                logging.info("Crash has occurred! Check failsafes!")
                return next_observation, reward, True, {}
            else:
                return next_observation, reward, False, {}

    # @property
    def _reset(self):
        """
        Resets the state of the environment, and re-initializes the vehicles in
        their starting positions. In "vehicle_arrangement_shuffle" is set to
        True in env_params, the vehicles swap initial positions with one another.
        Also, if a "starting_position_shuffle" is set to True, the initial
        position of vehicles is offset by some value.

        Returns
        -------
        observation: numpy ndarray
            the initial observation of the space. The initial reward is assumed
            to be zero.
        """
        # reset the lists of the ids of vehicles in the network
        self.ids = self.vehicles.get_ids()
        self.controlled_ids = self.vehicles.get_controlled_ids()
        self.sumo_ids = self.vehicles.get_sumo_ids()
        self.rl_ids = self.vehicles.get_rl_ids()

        # create the list of colors used to visually distinguish between
        # different types of vehicles
        self.timer = 0
        self.colors = {}
        key_index = 1
        color_choice = np.random.choice(len(COLORS))
        for i in range(self.vehicles.num_types):
            self.colors[self.vehicles.types[i]] = \
                COLORS[(color_choice + key_index) % len(COLORS)]
            key_index += 1

        # perform shuffling (if requested)
        if self.starting_position_shuffle or self.vehicle_arrangement_shuffle:
            if self.starting_position_shuffle:
                x0 = np.random.uniform(0, self.scenario.length)
            else:
                x0 = self.scenario.initial_config.x0

            veh_ids = deepcopy(self.vehicles.get_ids())
            if self.vehicle_arrangement_shuffle:
                random.shuffle(veh_ids)

            initial_positions, initial_lanes = \
                self.scenario.generate_starting_positions(x0=x0)

            initial_state = dict()
            for i, veh_id in enumerate(veh_ids):
                route_id = "route" + initial_positions[i][0]

                # replace initial routes, lanes, and positions to reflect
                # new values
                list_initial_state = list(self.initial_state[veh_id])
                list_initial_state[1] = route_id
                list_initial_state[2] = initial_lanes[i]
                list_initial_state[3] = initial_positions[i][1]
                initial_state[veh_id] = tuple(list_initial_state)

                # replace initial positions in initial observations
                self.initial_observations[veh_id]["edge"] = \
                    initial_positions[i][0]
                self.initial_observations[veh_id]["position"] = \
                    initial_positions[i][1]

            self.initial_state = deepcopy(initial_state)

        # re-initialize the vehicles class with the states of the vehicles at
        # the start of a rollout
        for veh_id in self.ids:
            self.vehicles.set_edge(
                veh_id, self.initial_observations[veh_id]["edge"])
            self.vehicles.set_position(
                veh_id, self.initial_observations[veh_id]["position"])
            self.vehicles.set_lane(
                veh_id, self.initial_observations[veh_id]["lane"])
            self.vehicles.set_speed(
                veh_id, self.initial_observations[veh_id]["speed"])
            self.vehicles.set_route(
                veh_id, self.initial_observations[veh_id]["route"])
            self.vehicles.set_absolute_position(
                veh_id, self.initial_observations[veh_id]["absolute_position"])
            # the time step of the last lane change is always present in the
            # environment, but only used by sub-classes that apply lane changing
            # actions
            self.vehicles.set_state(veh_id, "last_lc",
                                    -1 * self.lane_change_duration)

        # re-initialize memory on last lc
        self.prev_last_lc = dict()
        for veh_id in self.ids:
            self.prev_last_lc[veh_id] = self.vehicles.get_state(veh_id,
                                                                "last_lc")

        # reset the list of sorted vehicle ids
        self.sorted_ids, self.sorted_extra_data = self.sort_by_position()

        for veh_id in self.ids:
            type_id, route_id, lane_index, lane_pos, speed, pos = \
                self.initial_state[veh_id]

            # clear controller acceleration queue of traci-controlled vehicles
            if veh_id in self.controlled_ids:
                self.vehicles.get_acc_controller(veh_id).reset_delay(self)

            # clear vehicles from traci connection and re-introduce vehicles
            # with pre-defined initial position
            try:
                self.traci_connection.vehicle.remove(veh_id)
                self.traci_connection.vehicle.addFull(
                    veh_id, route_id, typeID=str(type_id),
                    departLane=str(lane_index),
                    departPos=str(lane_pos), departSpeed=str(speed))
            except:
                # in case a vehicle is removed via a crash
                self.traci_connection.vehicle.addFull(
                    veh_id, route_id, typeID=str(type_id),
                    departLane=str(lane_index),
                    departPos=str(lane_pos), departSpeed=str(speed))

            self.traci_connection.vehicle.setColor(
                veh_id, self.colors[self.vehicles.get_state(veh_id, 'type')])

            # set top speed
            self.traci_connection.vehicle.setMaxSpeed(veh_id, self.max_speed)

            # reset speed mode
            self.set_speed_mode(veh_id)

            # reset lane change mode
            self.set_lane_change_mode(veh_id)

        self.traci_connection.simulationStep()

        for veh_id in self.ids:
            # collect headway, leader id, and follower id data
            headway = self.traci_connection.vehicle.getLeader(veh_id, 200)
            if headway is None:
                self.vehicles.set_leader(veh_id, None)
                self.vehicles.set_headway(veh_id, 1e-3)
            else:
                self.vehicles.set_leader(veh_id, headway[0])
                self.vehicles.set_headway(veh_id, headway[1])
                self.vehicles.set_follower(headway[0], veh_id)

        if self.multi_agent:
            self.state = self.get_state()
        else:
            self.state = self.get_state().T

        observation = list(self.state)
        return observation

    def additional_command(self):
        """
        Additional commands that may be performed before a simulation step.
        """
        pass

    def apply_rl_actions(self, rl_actions):
        """
        Specifies the actions to be performed by rl_vehicles

        Parameters
        ----------
        rl_actions: numpy ndarray
            list of actions provided by the RL algorithm
        """
        pass

    def apply_acceleration(self, veh_ids, acc):
        """
        Applies the acceleration requested by a vehicle in sumo. Note that, if
        the sumo-specified speed mode of the vehicle is not "aggressive", the
        acceleration may be clipped by some saftey velocity or maximum possible
        acceleration.

        Parameters
        ----------
        veh_ids: list of strings
            vehicles IDs associated with the requested accelerations
        acc: numpy array or list of float
            requested accelerations from the vehicles
        """
        for i, veh_id in enumerate(veh_ids):
            acc_contr = self.vehicles.get_acc_controller(veh_id)
            if self.fail_safe == 'instantaneous':
                safe_acc = acc_contr.get_safe_action_instantaneous(self, acc[i])
            elif self.fail_safe == 'safe_velocity':
                safe_acc = acc_contr.get_safe_action(self, acc[i])
            else:
                # Test for multi-agent
                if self.multi_agent and (veh_id in self.rl_ids):
                    safe_acc = acc[i][0]
                else:
                    safe_acc = acc[i]

            if self.multi_agent and (veh_id in self.rl_ids):
                acc[i][0] = safe_acc
            else:
                acc[i] = safe_acc

        # issue traci command for requested acceleration
        this_vel = np.array(self.vehicles.get_speed(veh_ids))
        if self.multi_agent and (veh_id in self.rl_ids):
            acc_arr = np.asarray([element2 for elem in acc for element in elem
                                  for element2 in element])
        else:
            acc_arr = np.array(acc)

        requested_next_vel = this_vel + acc_arr * self.time_step
        actual_next_vel = requested_next_vel.clip(min=0)

        for i, vid in enumerate(veh_ids):
            self.traci_connection.vehicle.slowDown(vid, actual_next_vel[i], 1)

    def apply_lane_change(self, veh_ids, direction=None, target_lane=None):
        """
        Applies an instantaneous lane-change to a set of vehicles, while
        preventing vehicles from moving to lanes that do not exist.

        Parameters
        ----------
        veh_ids: list of strings
            vehicles IDs associated with the requested accelerations
        direction: list of int (-1, 0, or 1), optional
            -1: lane change to the right
             0: no lange change
             1: lane change to the left
        target_lane: list of int, optional
            lane indices the vehicles should lane-change to in the next step

        Raises
        ------
        ValueError
            If either both or none of "direction" and "target_lane" are provided
            as inputs. Only one should be provided at a time.
        ValueError
            If any of the direction values are not -1, 0, or 1.
        """
        if direction is not None and target_lane is not None:
            raise ValueError("Cannot provide both a direction and target_lane.")
        elif direction is None and target_lane is None:
            raise ValueError("A direction or target_lane must be specified.")

        for veh_id in veh_ids:
            self.prev_last_lc[veh_id] = self.vehicles.get_state(veh_id,
                                                                "last_lc")

        if self.scenario.lanes == 1:
            logging.error("Uh oh, single lane track.")
            return -1

        current_lane = np.array(self.vehicles.get_lane(veh_ids))

        if target_lane is None:
            # if any of the directions are not -1, 0, or 1, raise a ValueError
            if np.any(np.sign(direction) != np.array(direction)):
                raise ValueError("Direction values for lane changes may only "
                                 "be: -1, 0, or 1.")

            target_lane = current_lane + np.array(direction)

        target_lane = np.clip(target_lane, 0, self.scenario.lanes - 1)

        for i, vid in enumerate(veh_ids):
            if vid in self.rl_ids:
                if target_lane[i] != current_lane[i]:
                    self.traci_connection.vehicle.changeLane(vid, int(
                        target_lane[i]), 100000)
            else:
                self.traci_connection.vehicle.changeLane(vid,
                                                         int(target_lane[i]),
                                                         100000)

    def choose_routes(self, veh_ids, route_choices):
        """
        Updates the route choice of vehicles in the network.

        Parameters
        ----------
        veh_ids: list
            list of vehicle identifiers
        route_choices: numpy array or list of floats
            list of edges the vehicle wishes to traverse, starting with the edge
            the vehicle is currently on. If a value of None is provided, the
            vehicle does not update its route
        """
        for i, veh_id in enumerate(veh_ids):
            if route_choices[i] is not None:
                self.traci_connection.vehicle.setRoute(
                    vehID=veh_id, edgeList=route_choices[i])
                self.vehicles.set_route(veh_id, route_choices[i])

    def set_speed_mode(self, veh_id):
        """
        Sets the SUMO-defined speed mode with Traci. This is used to constrain
        acceleration actions.

        The available speed modes are as follows:
         - "no_collide" (default): Human and RL cars are preventing from
           reaching speeds that may cause crashes (also serves as a failsafe).
         - "aggressive": Human and RL cars are not limited by sumo with regard
           to their accelerations, and can crash longitudinally

        Parameters
        ----------
        veh_id: string
            vehicle identifier
        """
        speed_mode_id = 1
        if veh_id in self.rl_ids:
            speed_mode = self.sumo_params.rl_speed_mode
        else:
            speed_mode = self.sumo_params.human_speed_mode

        if speed_mode == "aggressive":
            speed_mode_id = 0
        elif speed_mode == "no_collide":
            speed_mode_id = 1
        else:
            logging.error("Invalid Speed Mode!! Defaulting to no collision.")

        self.traci_connection.vehicle.setSpeedMode(veh_id, speed_mode_id)

    def set_lane_change_mode(self, veh_id):
        """
        Sets the SUMO-defined lane-change mode with Traci. This is used to
        constrain lane-changing actions.

        The available lane-changing modes are as follows:
         - default: Human and RL cars can only safely change into lanes
         - "strategic": Human cars make lane changes in accordance with SUMO to
           provide speed boosts
         - "no_lat_collide": RL cars can lane change into any space, no matter
           how likely it is to crash
         - "aggressive": RL cars are not limited by sumo with regard to their
           lane-change actions, and can crash longitudinally

        Parameters
        ----------
        veh_id: string
            vehicle identifier
        """
        lc_mode_id = 256

        if veh_id in self.rl_ids:
            lc_mode = self.sumo_params.rl_lane_change_mode
        else:
            lc_mode = self.sumo_params.human_lane_change_mode

        if lc_mode == "aggressive":
            lc_mode_id = 0
        elif lc_mode == "no_lat_collide":
            lc_mode_id = 256
        elif lc_mode == "strategic":
            lc_mode_id = 853
        else:
            logging.error("Invalid Speed Mode!!")

        self.traci_connection.vehicle.setLaneChangeMode(veh_id, lc_mode_id)

    def get_x_by_id(self, veh_id):
        """
        Provides a 1-dimensional representation of the position of a vehicle
        in the network.

        Parameters
        ----------
        veh_id: string
            vehicle identifier

        Yields
        ------
        float
            position of a vehicle relative to a certain reference.
        """
        if self.vehicles.get_edge(veh_id) == '':
            # occurs when a vehicle crashes is teleported for some other reason
            return 0.
        return self.scenario.get_x(self.vehicles.get_edge(veh_id),
                                   self.vehicles.get_position(veh_id))

    def sort_by_position(self):
        """
        Sorts the vehicle ids of vehicles in the network by position.
        The base environment does this by sorting vehicles by their absolute
        position, as specified by the "get_x_by_id" function.

        Returns
        -------
        sorted_ids: list
            a list of all vehicle IDs sorted by position
        sorted_extra_data: list or tuple
            an extra component (list, tuple, etc...) containing extra sorted
            data, such as positions. If no extra component is needed, a value
            of None should be returned
        """
        sorted_indx = np.argsort(self.vehicles.get_absolute_position(self.ids))
        sorted_ids = np.array(self.ids)[sorted_indx]
        return sorted_ids, None

    def get_headway_dict(self, network_observations):
        """
        Collects the headways, leaders, and followers of all vehicles at once.
        The base environment does by using traci calls.

        Parameters
        ----------
        network_observations: dictionary
            key = vehicle IDs
            elements = variable state properties of the vehicle (including
            headway)

        Yields
        ------
        dictionary
            key = vehicle IDs
            elements = headway, leader id, and follower id for the vehicle
        """
        vehicles = dict.fromkeys(self.ids)

        for veh_id in self.ids:
            vehicles[veh_id] = dict()

        for veh_id in self.ids:
            try:
                headway = network_observations[veh_id][tc.VAR_LEADER]
                if headway is None:
                    vehicles[veh_id]["leader"] = None
                    vehicles[veh_id]["follower"] = None
                    vehicles[veh_id]["headway"] = 1e-3
                else:
                    vehicles[veh_id]["headway"] = headway[1]
                    vehicles[veh_id]["leader"] = headway[0]
                    vehicles[headway[0]]["follower"] = veh_id
            except KeyError:
                # this is used to deal with the absence of network observations
                # upon reset. It only applies for the very first time step
                vehicles[veh_id]["leader"] = None
                vehicles[veh_id]["follower"] = None
                vehicles[veh_id]["headway"] = 1e-3

        return vehicles

    def get_state(self):
        """
        Returns the state of the simulation as perceived by the learning agent.
        MUST BE implemented in new environments.

        Returns
        -------
        state: numpy ndarray
            information on the state of the vehicles, which is provided to the
            agent
        """
        raise NotImplementedError

    @property
    def action_space(self):
        """
        Identifies the dimensions and bounds of the action space (needed for
        rllab environments).
        MUST BE implemented in new environments.

        Yields
        -------
        rllab Box or Tuple type
            a bounded box depicting the shape and bounds of the action space
        """
        raise NotImplementedError

    @property
    def observation_space(self):
        """
        Identifies the dimensions and bounds of the observation space (needed
        for rllab environments).
        MUST BE implemented in new environments.

        Yields
        -------
        rllab Box or Tuple type
            a bounded box depicting the shape and bounds of the observation
            space
        """
        raise NotImplementedError

    def compute_reward(self, state, rl_actions, **kwargs):
        """
        Reward function for RL.
        MUST BE implemented in new environments.

        Parameters
        ----------
        state: numpy ndarray
            state of all the vehicles in the simulation
        rl_actions: numpy ndarray
            actions performed by rl vehicles
        kwargs: dictionary
            other parameters of interest. Contains a "fail" element, which
            is True if a vehicle crashed, and False otherwise

        Returns
        -------
        reward: float
        """
        raise NotImplementedError

    def terminate(self):
        """
        Closes the TraCI I/O connection. Should be done at end of every
        experiment. Must be in Environment because the environment opens the
        TraCI connection.
        """
        self._close()

    def _close(self):
        self.traci_connection.close()

    def _seed(self, seed=None):
        return []<|MERGE_RESOLUTION|>--- conflicted
+++ resolved
@@ -22,11 +22,7 @@
 from flow.core.util import ensure_dir
 
 # Number of retries on restarting SUMO before giving up
-<<<<<<< HEAD
-RETRIES_ON_ERROR = 5
-=======
 RETRIES_ON_ERROR = 10
->>>>>>> 23eb89ab
 
 COLORS = [(255, 0, 0, 0), (0, 255, 0, 0), (0, 0, 255, 0), (255, 255, 0, 0),
           (0, 255, 255, 0), (255, 0, 255, 0), (255, 255, 255, 0)]
@@ -147,10 +143,6 @@
                 return
             except Exception as e:
                 print("Error during reset: {}".format(traceback.format_exc()))
-<<<<<<< HEAD
-                self.clear_server_state()
-=======
->>>>>>> 23eb89ab
                 error = e
         raise error
 
